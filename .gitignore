__pycache__
*.pyc
*.pyo
*.wal
<<<<<<< HEAD
/dist/
/build/
.ipynb_checkpoints/
=======
.ipynb_checkpoints/
dist/
build/
*.egg-info/
>>>>>>> 5019fa4a

*.log
perf_data*/

*.DS_Store
*~
*.tmp
*.swp

# pixi environments
.pixi
*.egg-info

.tmp/
datanalysis/outputs<|MERGE_RESOLUTION|>--- conflicted
+++ resolved
@@ -2,16 +2,10 @@
 *.pyc
 *.pyo
 *.wal
-<<<<<<< HEAD
-/dist/
-/build/
-.ipynb_checkpoints/
-=======
 .ipynb_checkpoints/
 dist/
 build/
 *.egg-info/
->>>>>>> 5019fa4a
 
 *.log
 perf_data*/
