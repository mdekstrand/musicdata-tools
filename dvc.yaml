--- conflicted
+++ resolved
@@ -20,8 +20,6 @@
     - data/mlhd
     - data/mlhd_ids.parquet
 
-<<<<<<< HEAD
-=======
   prep-mlhd:
     cmd: python prep.py
     deps:
@@ -33,7 +31,6 @@
     outs:
     - data/mlhdv2
 
->>>>>>> a084002d
   # generate_stats:
   #   cmd: python datanalysis/summarizestats.py
   #   deps:
