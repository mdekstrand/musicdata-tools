--- conflicted
+++ resolved
@@ -2,8 +2,4 @@
     remote = vault
 ['remote "vault"']
     url = webdavs://inertial.cci.drexel.edu/vault/dvc/musicdata
-<<<<<<< HEAD
-=======
-    ssl_verify = false
-    jobs = 4
->>>>>>> 5019fa4a
+    jobs = 4