version: 6
environments:
  default:
    channels:
    - url: https://conda.anaconda.org/conda-forge/
    indexes:
    - https://pypi.org/simple
    packages:
      linux-64:
      - conda: https://conda.anaconda.org/conda-forge/linux-64/_libgcc_mutex-0.1-conda_forge.tar.bz2
      - conda: https://conda.anaconda.org/conda-forge/linux-64/_openmp_mutex-4.5-2_gnu.tar.bz2
      - conda: https://conda.anaconda.org/conda-forge/noarch/adal-1.2.7-pyhd8ed1ab_0.tar.bz2
      - conda: https://conda.anaconda.org/conda-forge/noarch/adlfs-2024.7.0-pyhd8ed1ab_0.conda
      - conda: https://conda.anaconda.org/conda-forge/noarch/aiobotocore-2.15.1-pyhd8ed1ab_0.conda
      - conda: https://conda.anaconda.org/conda-forge/noarch/aiohappyeyeballs-2.4.3-pyhd8ed1ab_0.conda
      - conda: https://conda.anaconda.org/conda-forge/linux-64/aiohttp-3.10.10-py311h2dc5d0c_0.conda
      - conda: https://conda.anaconda.org/conda-forge/noarch/aiohttp-retry-2.8.3-pyhd8ed1ab_0.tar.bz2
      - conda: https://conda.anaconda.org/conda-forge/noarch/aioitertools-0.12.0-pyhd8ed1ab_0.conda
      - conda: https://conda.anaconda.org/conda-forge/noarch/aiosignal-1.3.1-pyhd8ed1ab_0.tar.bz2
      - conda: https://conda.anaconda.org/conda-forge/linux-64/alsa-lib-1.2.13-hb9d3cd8_0.conda
      - conda: https://conda.anaconda.org/conda-forge/noarch/amqp-5.2.0-pyhd8ed1ab_1.conda
      - conda: https://conda.anaconda.org/conda-forge/noarch/annotated-types-0.7.0-pyhd8ed1ab_0.conda
      - conda: https://conda.anaconda.org/conda-forge/noarch/antlr-python-runtime-4.9.3-pyhd8ed1ab_1.tar.bz2
      - conda: https://conda.anaconda.org/conda-forge/noarch/anyio-4.6.2.post1-pyhd8ed1ab_0.conda
      - conda: https://conda.anaconda.org/conda-forge/noarch/appdirs-1.4.4-pyh9f0ad1d_0.tar.bz2
      - conda: https://conda.anaconda.org/conda-forge/noarch/argcomplete-3.5.1-pyhd8ed1ab_0.conda
      - conda: https://conda.anaconda.org/conda-forge/noarch/argon2-cffi-23.1.0-pyhd8ed1ab_0.conda
      - conda: https://conda.anaconda.org/conda-forge/linux-64/argon2-cffi-bindings-21.2.0-py311h9ecbd09_5.conda
      - conda: https://conda.anaconda.org/conda-forge/noarch/arrow-1.3.0-pyhd8ed1ab_0.conda
      - conda: https://conda.anaconda.org/conda-forge/noarch/asttokens-2.4.1-pyhd8ed1ab_0.conda
      - conda: https://conda.anaconda.org/conda-forge/noarch/async-lru-2.0.4-pyhd8ed1ab_0.conda
      - conda: https://conda.anaconda.org/conda-forge/noarch/asyncssh-2.18.0-pyhd8ed1ab_0.conda
      - conda: https://conda.anaconda.org/conda-forge/linux-64/atk-1.0-2.38.0-h04ea711_2.conda
      - conda: https://conda.anaconda.org/conda-forge/noarch/atpublic-5.0-pyhd8ed1ab_0.conda
      - conda: https://conda.anaconda.org/conda-forge/noarch/attrs-24.2.0-pyh71513ae_0.conda
      - conda: https://conda.anaconda.org/conda-forge/linux-64/aws-c-auth-0.7.31-hcdce11a_5.conda
      - conda: https://conda.anaconda.org/conda-forge/linux-64/aws-c-cal-0.7.4-hd3f4568_4.conda
      - conda: https://conda.anaconda.org/conda-forge/linux-64/aws-c-common-0.9.31-hb9d3cd8_0.conda
      - conda: https://conda.anaconda.org/conda-forge/linux-64/aws-c-compression-0.2.19-hf20e7d7_4.conda
      - conda: https://conda.anaconda.org/conda-forge/linux-64/aws-c-event-stream-0.5.0-h72d8268_0.conda
      - conda: https://conda.anaconda.org/conda-forge/linux-64/aws-c-http-0.8.10-h6bb76cc_5.conda
      - conda: https://conda.anaconda.org/conda-forge/linux-64/aws-c-io-0.14.20-h389d861_2.conda
      - conda: https://conda.anaconda.org/conda-forge/linux-64/aws-c-mqtt-0.10.7-had056f2_5.conda
      - conda: https://conda.anaconda.org/conda-forge/linux-64/aws-c-s3-0.7.0-hc85afc5_0.conda
      - conda: https://conda.anaconda.org/conda-forge/linux-64/aws-c-sdkutils-0.1.19-hf20e7d7_6.conda
      - conda: https://conda.anaconda.org/conda-forge/linux-64/aws-checksums-0.1.20-hf20e7d7_3.conda
      - conda: https://conda.anaconda.org/conda-forge/linux-64/aws-crt-cpp-0.29.0-h07ed512_0.conda
      - conda: https://conda.anaconda.org/conda-forge/linux-64/aws-sdk-cpp-1.11.407-h9c41b47_6.conda
      - conda: https://conda.anaconda.org/conda-forge/noarch/azure-core-1.31.0-pyhd8ed1ab_0.conda
      - conda: https://conda.anaconda.org/conda-forge/linux-64/azure-core-cpp-1.14.0-h5cfcd09_0.conda
      - conda: https://conda.anaconda.org/conda-forge/noarch/azure-datalake-store-0.0.51-pyh9f0ad1d_0.tar.bz2
      - conda: https://conda.anaconda.org/conda-forge/noarch/azure-identity-1.17.1-pyhd8ed1ab_0.conda
      - conda: https://conda.anaconda.org/conda-forge/linux-64/azure-identity-cpp-1.10.0-h113e628_0.conda
      - conda: https://conda.anaconda.org/conda-forge/noarch/azure-storage-blob-12.23.1-pyhd8ed1ab_0.conda
      - conda: https://conda.anaconda.org/conda-forge/linux-64/azure-storage-blobs-cpp-12.13.0-h3cf044e_1.conda
      - conda: https://conda.anaconda.org/conda-forge/linux-64/azure-storage-common-cpp-12.8.0-h736e048_1.conda
      - conda: https://conda.anaconda.org/conda-forge/linux-64/azure-storage-files-datalake-cpp-12.12.0-ha633028_1.conda
      - conda: https://conda.anaconda.org/conda-forge/noarch/babel-2.16.0-pyhd8ed1ab_0.conda
      - conda: https://conda.anaconda.org/conda-forge/linux-64/backports.zoneinfo-0.2.1-py311h38be061_9.conda
      - conda: https://conda.anaconda.org/conda-forge/noarch/beautifulsoup4-4.12.3-pyha770c72_0.conda
      - conda: https://conda.anaconda.org/conda-forge/linux-64/billiard-4.2.1-py311h9ecbd09_0.conda
      - conda: https://conda.anaconda.org/conda-forge/noarch/bleach-6.2.0-pyhd8ed1ab_0.conda
      - conda: https://conda.anaconda.org/conda-forge/noarch/blessed-1.19.1-pyhe4f9e05_2.tar.bz2
      - conda: https://conda.anaconda.org/conda-forge/noarch/boto3-1.35.23-pyhd8ed1ab_0.conda
      - conda: https://conda.anaconda.org/conda-forge/noarch/botocore-1.35.23-pyge310_1234567_0.conda
      - conda: https://conda.anaconda.org/conda-forge/linux-64/brotli-1.1.0-hb9d3cd8_2.conda
      - conda: https://conda.anaconda.org/conda-forge/linux-64/brotli-bin-1.1.0-hb9d3cd8_2.conda
      - conda: https://conda.anaconda.org/conda-forge/linux-64/brotli-python-1.1.0-py311hfdbb021_2.conda
      - conda: https://conda.anaconda.org/conda-forge/linux-64/bzip2-1.0.8-h4bc722e_7.conda
      - conda: https://conda.anaconda.org/conda-forge/linux-64/c-ares-1.34.2-heb4867d_0.conda
      - conda: https://conda.anaconda.org/conda-forge/linux-64/ca-certificates-2024.8.30-hbcca054_0.conda
      - conda: https://conda.anaconda.org/conda-forge/noarch/cached-property-1.5.2-hd8ed1ab_1.tar.bz2
      - conda: https://conda.anaconda.org/conda-forge/noarch/cached_property-1.5.2-pyha770c72_1.tar.bz2
      - conda: https://conda.anaconda.org/conda-forge/linux-64/cairo-1.18.0-hebfffa5_3.conda
      - conda: https://conda.anaconda.org/conda-forge/noarch/celery-5.4.0-pyhd8ed1ab_1.conda
      - conda: https://conda.anaconda.org/conda-forge/noarch/certifi-2024.8.30-pyhd8ed1ab_0.conda
      - conda: https://conda.anaconda.org/conda-forge/linux-64/cffi-1.17.1-py311hf29c0ef_0.conda
      - conda: https://conda.anaconda.org/conda-forge/noarch/charset-normalizer-3.4.0-pyhd8ed1ab_0.conda
      - conda: https://conda.anaconda.org/conda-forge/noarch/click-8.1.7-unix_pyh707e725_0.conda
      - conda: https://conda.anaconda.org/conda-forge/noarch/click-didyoumean-0.3.1-pyhd8ed1ab_0.conda
      - conda: https://conda.anaconda.org/conda-forge/noarch/click-plugins-1.1.1-py_0.tar.bz2
      - conda: https://conda.anaconda.org/conda-forge/noarch/click-repl-0.3.0-pyhd8ed1ab_0.conda
      - conda: https://conda.anaconda.org/conda-forge/noarch/colorama-0.4.6-pyhd8ed1ab_0.tar.bz2
      - conda: https://conda.anaconda.org/conda-forge/noarch/comm-0.2.2-pyhd8ed1ab_0.conda
      - conda: https://conda.anaconda.org/conda-forge/noarch/configobj-5.0.9-pyhd8ed1ab_0.conda
      - conda: https://conda.anaconda.org/conda-forge/linux-64/contourpy-1.3.1-py311hd18a35c_0.conda
      - conda: https://conda.anaconda.org/conda-forge/linux-64/cryptography-43.0.3-py311hafd3f86_0.conda
      - conda: https://conda.anaconda.org/conda-forge/noarch/cycler-0.12.1-pyhd8ed1ab_0.conda
      - conda: https://conda.anaconda.org/conda-forge/linux-64/cyrus-sasl-2.1.27-h54b06d7_7.conda
      - conda: https://conda.anaconda.org/conda-forge/linux-64/dbus-1.13.6-h5008d03_3.tar.bz2
      - conda: https://conda.anaconda.org/conda-forge/linux-64/debugpy-1.8.8-py311hfdbb021_0.conda
      - conda: https://conda.anaconda.org/conda-forge/noarch/decorator-5.1.1-pyhd8ed1ab_0.tar.bz2
      - conda: https://conda.anaconda.org/conda-forge/noarch/defusedxml-0.7.1-pyhd8ed1ab_0.tar.bz2
      - conda: https://conda.anaconda.org/conda-forge/noarch/dictdiffer-0.9.0-pyhd8ed1ab_0.tar.bz2
      - conda: https://conda.anaconda.org/conda-forge/noarch/diskcache-5.6.3-pyhd8ed1ab_0.conda
      - conda: https://conda.anaconda.org/conda-forge/noarch/distro-1.9.0-pyhd8ed1ab_0.conda
      - conda: https://conda.anaconda.org/conda-forge/linux-64/double-conversion-3.3.0-h59595ed_0.conda
      - conda: https://conda.anaconda.org/conda-forge/noarch/dpath-2.2.0-pyha770c72_0.conda
      - conda: https://conda.anaconda.org/conda-forge/noarch/duckdb-1.1.2-hd8ed1ab_1.conda
      - conda: https://conda.anaconda.org/conda-forge/linux-64/duckdb-cli-1.1.2-h5888daf_0.conda
      - conda: https://conda.anaconda.org/conda-forge/linux-64/dulwich-0.22.3-py311h9e33e62_0.conda
      - conda: https://conda.anaconda.org/conda-forge/noarch/dvc-3.56.0-pyhd8ed1ab_0.conda
      - conda: https://conda.anaconda.org/conda-forge/noarch/dvc-azure-3.1.0-pyhd8ed1ab_0.conda
      - conda: https://conda.anaconda.org/conda-forge/noarch/dvc-data-3.16.7-pyhd8ed1ab_0.conda
      - conda: https://conda.anaconda.org/conda-forge/noarch/dvc-http-2.32.0-pyhd8ed1ab_0.conda
      - conda: https://conda.anaconda.org/conda-forge/noarch/dvc-objects-5.1.0-pyhd8ed1ab_1.conda
      - conda: https://conda.anaconda.org/conda-forge/noarch/dvc-render-1.0.2-pyhd8ed1ab_0.conda
      - conda: https://conda.anaconda.org/conda-forge/noarch/dvc-s3-3.2.0-pyhd8ed1ab_0.conda
      - conda: https://conda.anaconda.org/conda-forge/noarch/dvc-studio-client-0.21.0-pyhd8ed1ab_0.conda
      - conda: https://conda.anaconda.org/conda-forge/noarch/dvc-task-0.40.2-pyhd8ed1ab_0.conda
      - conda: https://conda.anaconda.org/conda-forge/noarch/dvc-webdav-3.0.0-pyhd8ed1ab_0.conda
      - conda: https://conda.anaconda.org/conda-forge/noarch/enlighten-1.12.4-pyhd8ed1ab_0.conda
      - conda: https://conda.anaconda.org/conda-forge/noarch/entrypoints-0.4-pyhd8ed1ab_0.tar.bz2
      - conda: https://conda.anaconda.org/conda-forge/noarch/exceptiongroup-1.2.2-pyhd8ed1ab_0.conda
      - conda: https://conda.anaconda.org/conda-forge/noarch/executing-2.1.0-pyhd8ed1ab_0.conda
      - conda: https://conda.anaconda.org/conda-forge/linux-64/expat-2.6.3-h5888daf_0.conda
      - conda: https://conda.anaconda.org/conda-forge/noarch/filelock-3.16.1-pyhd8ed1ab_0.conda
      - conda: https://conda.anaconda.org/conda-forge/noarch/flatten-dict-0.4.2-pyhd8ed1ab_1.tar.bz2
      - conda: https://conda.anaconda.org/conda-forge/noarch/flufl.lock-8.1.0-pyhd8ed1ab_0.conda
      - conda: https://conda.anaconda.org/conda-forge/noarch/font-ttf-dejavu-sans-mono-2.37-hab24e00_0.tar.bz2
      - conda: https://conda.anaconda.org/conda-forge/noarch/font-ttf-inconsolata-3.000-h77eed37_0.tar.bz2
      - conda: https://conda.anaconda.org/conda-forge/noarch/font-ttf-source-code-pro-2.038-h77eed37_0.tar.bz2
      - conda: https://conda.anaconda.org/conda-forge/noarch/font-ttf-ubuntu-0.83-h77eed37_3.conda
      - conda: https://conda.anaconda.org/conda-forge/linux-64/fontconfig-2.15.0-h7e30c49_1.conda
      - conda: https://conda.anaconda.org/conda-forge/noarch/fonts-conda-ecosystem-1-0.tar.bz2
      - conda: https://conda.anaconda.org/conda-forge/noarch/fonts-conda-forge-1-0.tar.bz2
      - conda: https://conda.anaconda.org/conda-forge/linux-64/fonttools-4.55.0-py311h2dc5d0c_0.conda
      - conda: https://conda.anaconda.org/conda-forge/noarch/fqdn-1.5.1-pyhd8ed1ab_0.tar.bz2
      - conda: https://conda.anaconda.org/conda-forge/linux-64/freetype-2.12.1-h267a509_2.conda
      - conda: https://conda.anaconda.org/conda-forge/linux-64/fribidi-1.0.10-h36c2ea0_0.tar.bz2
      - conda: https://conda.anaconda.org/conda-forge/linux-64/frozenlist-1.5.0-py311h9ecbd09_0.conda
      - conda: https://conda.anaconda.org/conda-forge/noarch/fsspec-2024.10.0-pyhff2d567_0.conda
      - conda: https://conda.anaconda.org/conda-forge/noarch/funcy-2.0-pyhd8ed1ab_0.conda
      - conda: https://conda.anaconda.org/conda-forge/noarch/future-1.0.0-pyhd8ed1ab_0.conda
      - conda: https://conda.anaconda.org/conda-forge/linux-64/gdk-pixbuf-2.42.12-hb9ae30d_0.conda
      - conda: https://conda.anaconda.org/conda-forge/linux-64/gettext-0.22.5-he02047a_3.conda
      - conda: https://conda.anaconda.org/conda-forge/linux-64/gettext-tools-0.22.5-he02047a_3.conda
      - conda: https://conda.anaconda.org/conda-forge/linux-64/gflags-2.2.2-h5888daf_1005.conda
      - conda: https://conda.anaconda.org/conda-forge/noarch/gitdb-4.0.11-pyhd8ed1ab_0.conda
      - conda: https://conda.anaconda.org/conda-forge/noarch/gitpython-3.1.43-pyhd8ed1ab_0.conda
      - conda: https://conda.anaconda.org/conda-forge/linux-64/glog-0.7.1-hbabe93e_0.conda
      - conda: https://conda.anaconda.org/conda-forge/noarch/grandalf-0.7-pyhd8ed1ab_0.tar.bz2
      - conda: https://conda.anaconda.org/conda-forge/linux-64/graphite2-1.3.13-h59595ed_1003.conda
      - conda: https://conda.anaconda.org/conda-forge/linux-64/graphviz-12.0.0-hba01fac_0.conda
      - conda: https://conda.anaconda.org/conda-forge/linux-64/gtk2-2.24.33-h6470451_5.conda
      - conda: https://conda.anaconda.org/conda-forge/noarch/gto-1.7.1-pyhd8ed1ab_1.conda
      - conda: https://conda.anaconda.org/conda-forge/linux-64/gts-0.7.6-h977cf35_4.conda
      - conda: https://conda.anaconda.org/conda-forge/noarch/h11-0.14.0-pyhd8ed1ab_0.tar.bz2
      - conda: https://conda.anaconda.org/conda-forge/noarch/h2-4.1.0-pyhd8ed1ab_0.tar.bz2
      - conda: https://conda.anaconda.org/conda-forge/linux-64/harfbuzz-9.0.0-hda332d3_1.conda
      - conda: https://conda.anaconda.org/conda-forge/noarch/hpack-4.0.0-pyh9f0ad1d_0.tar.bz2
      - conda: https://conda.anaconda.org/conda-forge/noarch/httpcore-1.0.6-pyhd8ed1ab_0.conda
      - conda: https://conda.anaconda.org/conda-forge/noarch/httpx-0.27.2-pyhd8ed1ab_0.conda
      - conda: https://conda.anaconda.org/conda-forge/noarch/humanize-4.11.0-pyhd8ed1ab_0.conda
      - conda: https://conda.anaconda.org/conda-forge/noarch/hydra-core-1.3.2-pyhd8ed1ab_0.conda
      - conda: https://conda.anaconda.org/conda-forge/noarch/hyperframe-6.0.1-pyhd8ed1ab_0.tar.bz2
      - conda: https://conda.anaconda.org/conda-forge/linux-64/icu-75.1-he02047a_0.conda
      - conda: https://conda.anaconda.org/conda-forge/noarch/idna-3.10-pyhd8ed1ab_0.conda
      - conda: https://conda.anaconda.org/conda-forge/noarch/importlib-metadata-8.5.0-pyha770c72_0.conda
      - conda: https://conda.anaconda.org/conda-forge/noarch/importlib_resources-6.4.5-pyhd8ed1ab_0.conda
      - conda: https://conda.anaconda.org/conda-forge/noarch/ipykernel-6.29.5-pyh3099207_0.conda
      - conda: https://conda.anaconda.org/conda-forge/noarch/ipython-8.29.0-pyh707e725_0.conda
      - conda: https://conda.anaconda.org/conda-forge/noarch/ipywidgets-8.1.5-pyhd8ed1ab_0.conda
      - conda: https://conda.anaconda.org/conda-forge/noarch/isodate-0.7.2-pyhd8ed1ab_0.conda
      - conda: https://conda.anaconda.org/conda-forge/noarch/isoduration-20.11.0-pyhd8ed1ab_0.tar.bz2
      - conda: https://conda.anaconda.org/conda-forge/noarch/iterative-telemetry-0.0.9-pyhd8ed1ab_0.conda
      - conda: https://conda.anaconda.org/conda-forge/noarch/jedi-0.19.2-pyhff2d567_0.conda
      - conda: https://conda.anaconda.org/conda-forge/noarch/jinja2-3.1.4-pyhd8ed1ab_0.conda
      - conda: https://conda.anaconda.org/conda-forge/noarch/jmespath-1.0.1-pyhd8ed1ab_0.tar.bz2
      - conda: https://conda.anaconda.org/conda-forge/noarch/json5-0.9.28-pyhff2d567_0.conda
      - conda: https://conda.anaconda.org/conda-forge/linux-64/jsonpointer-3.0.0-py311h38be061_1.conda
      - conda: https://conda.anaconda.org/conda-forge/noarch/jsonschema-4.23.0-pyhd8ed1ab_0.conda
      - conda: https://conda.anaconda.org/conda-forge/noarch/jsonschema-specifications-2024.10.1-pyhd8ed1ab_0.conda
      - conda: https://conda.anaconda.org/conda-forge/noarch/jsonschema-with-format-nongpl-4.23.0-hd8ed1ab_0.conda
      - conda: https://conda.anaconda.org/conda-forge/noarch/jupyter-1.1.1-pyhd8ed1ab_1.conda
      - conda: https://conda.anaconda.org/conda-forge/noarch/jupyter-lsp-2.2.5-pyhd8ed1ab_0.conda
      - conda: https://conda.anaconda.org/conda-forge/noarch/jupyter_client-7.4.9-pyhd8ed1ab_0.conda
      - conda: https://conda.anaconda.org/conda-forge/noarch/jupyter_console-6.6.3-pyhd8ed1ab_0.conda
      - conda: https://conda.anaconda.org/conda-forge/noarch/jupyter_core-5.7.2-pyh31011fe_1.conda
      - conda: https://conda.anaconda.org/conda-forge/noarch/jupyter_events-0.10.0-pyhd8ed1ab_0.conda
      - conda: https://conda.anaconda.org/conda-forge/noarch/jupyter_server-2.14.2-pyhd8ed1ab_0.conda
      - conda: https://conda.anaconda.org/conda-forge/noarch/jupyter_server_terminals-0.5.3-pyhd8ed1ab_0.conda
      - conda: https://conda.anaconda.org/conda-forge/noarch/jupyterlab-4.2.6-pyhff2d567_0.conda
      - conda: https://conda.anaconda.org/conda-forge/noarch/jupyterlab_pygments-0.3.0-pyhd8ed1ab_1.conda
      - conda: https://conda.anaconda.org/conda-forge/noarch/jupyterlab_server-2.27.3-pyhd8ed1ab_0.conda
      - conda: https://conda.anaconda.org/conda-forge/noarch/jupyterlab_widgets-3.0.13-pyhd8ed1ab_0.conda
      - conda: https://conda.anaconda.org/conda-forge/linux-64/keyutils-1.6.1-h166bdaf_0.tar.bz2
      - conda: https://conda.anaconda.org/conda-forge/linux-64/kiwisolver-1.4.7-py311hd18a35c_0.conda
      - conda: https://conda.anaconda.org/conda-forge/noarch/knack-0.12.0-pyhd8ed1ab_0.conda
      - conda: https://conda.anaconda.org/conda-forge/linux-64/kombu-5.4.1-py311h38be061_0.conda
      - conda: https://conda.anaconda.org/conda-forge/linux-64/krb5-1.21.3-h659f571_0.conda
      - conda: https://conda.anaconda.org/conda-forge/linux-64/lcms2-2.16-hb7c19ff_0.conda
      - conda: https://conda.anaconda.org/conda-forge/linux-64/ld_impl_linux-64-2.43-h712a8e2_2.conda
      - conda: https://conda.anaconda.org/conda-forge/linux-64/lerc-4.0.0-h27087fc_0.tar.bz2
      - conda: https://conda.anaconda.org/conda-forge/linux-64/libabseil-20240722.0-cxx17_h5888daf_1.conda
      - conda: https://conda.anaconda.org/conda-forge/linux-64/libarchive-3.7.4-hfca40fe_0.conda
      - conda: https://conda.anaconda.org/conda-forge/linux-64/libarrow-18.0.0-ha5db6c2_0_cpu.conda
      - conda: https://conda.anaconda.org/conda-forge/linux-64/libarrow-acero-18.0.0-h5888daf_0_cpu.conda
      - conda: https://conda.anaconda.org/conda-forge/linux-64/libarrow-dataset-18.0.0-h5888daf_0_cpu.conda
      - conda: https://conda.anaconda.org/conda-forge/linux-64/libarrow-substrait-18.0.0-he882d9a_0_cpu.conda
      - conda: https://conda.anaconda.org/conda-forge/linux-64/libasprintf-0.22.5-he8f35ee_3.conda
      - conda: https://conda.anaconda.org/conda-forge/linux-64/libasprintf-devel-0.22.5-he8f35ee_3.conda
      - conda: https://conda.anaconda.org/conda-forge/linux-64/libblas-3.9.0-25_linux64_openblas.conda
      - conda: https://conda.anaconda.org/conda-forge/linux-64/libbrotlicommon-1.1.0-hb9d3cd8_2.conda
      - conda: https://conda.anaconda.org/conda-forge/linux-64/libbrotlidec-1.1.0-hb9d3cd8_2.conda
      - conda: https://conda.anaconda.org/conda-forge/linux-64/libbrotlienc-1.1.0-hb9d3cd8_2.conda
      - conda: https://conda.anaconda.org/conda-forge/linux-64/libcblas-3.9.0-25_linux64_openblas.conda
      - conda: https://conda.anaconda.org/conda-forge/linux-64/libclang-cpp19.1-19.1.3-default_hb5137d0_0.conda
      - conda: https://conda.anaconda.org/conda-forge/linux-64/libclang13-19.1.3-default_h9c6a7e4_0.conda
      - conda: https://conda.anaconda.org/conda-forge/linux-64/libcrc32c-1.1.2-h9c3ff4c_0.tar.bz2
      - conda: https://conda.anaconda.org/conda-forge/linux-64/libcups-2.3.3-h4637d8d_4.conda
      - conda: https://conda.anaconda.org/conda-forge/linux-64/libcurl-8.10.1-hbbe4b11_0.conda
      - conda: https://conda.anaconda.org/conda-forge/linux-64/libdeflate-1.22-hb9d3cd8_0.conda
      - conda: https://conda.anaconda.org/conda-forge/linux-64/libdrm-2.4.123-hb9d3cd8_0.conda
      - conda: https://conda.anaconda.org/conda-forge/linux-64/libduckdb-1.1.2-h1b44611_0.conda
      - conda: https://conda.anaconda.org/conda-forge/linux-64/libedit-3.1.20191231-he28a2e2_2.tar.bz2
      - conda: https://conda.anaconda.org/conda-forge/linux-64/libegl-1.7.0-ha4b6fd6_2.conda
      - conda: https://conda.anaconda.org/conda-forge/linux-64/libev-4.33-hd590300_2.conda
      - conda: https://conda.anaconda.org/conda-forge/linux-64/libevent-2.1.12-hf998b51_1.conda
      - conda: https://conda.anaconda.org/conda-forge/linux-64/libexpat-2.6.3-h5888daf_0.conda
      - conda: https://conda.anaconda.org/conda-forge/linux-64/libffi-3.4.2-h7f98852_5.tar.bz2
      - conda: https://conda.anaconda.org/conda-forge/linux-64/libgcc-14.2.0-h77fa898_1.conda
      - conda: https://conda.anaconda.org/conda-forge/linux-64/libgcc-ng-14.2.0-h69a702a_1.conda
      - conda: https://conda.anaconda.org/conda-forge/linux-64/libgcrypt-1.11.0-h4ab18f5_1.conda
      - conda: https://conda.anaconda.org/conda-forge/linux-64/libgd-2.3.3-hd3e95f3_10.conda
      - conda: https://conda.anaconda.org/conda-forge/linux-64/libgettextpo-0.22.5-he02047a_3.conda
      - conda: https://conda.anaconda.org/conda-forge/linux-64/libgettextpo-devel-0.22.5-he02047a_3.conda
      - conda: https://conda.anaconda.org/conda-forge/linux-64/libgfortran-14.2.0-h69a702a_1.conda
      - conda: https://conda.anaconda.org/conda-forge/linux-64/libgfortran-ng-14.2.0-h69a702a_1.conda
      - conda: https://conda.anaconda.org/conda-forge/linux-64/libgfortran5-14.2.0-hd5240d6_1.conda
      - conda: https://conda.anaconda.org/conda-forge/linux-64/libgirepository-1.82.0-h0dcfedc_0.conda
      - conda: https://conda.anaconda.org/conda-forge/linux-64/libgit2-1.8.4-hd24f944_0.conda
      - conda: https://conda.anaconda.org/conda-forge/linux-64/libgl-1.7.0-ha4b6fd6_2.conda
      - conda: https://conda.anaconda.org/conda-forge/linux-64/libglib-2.82.2-h2ff4ddf_0.conda
      - conda: https://conda.anaconda.org/conda-forge/linux-64/libglvnd-1.7.0-ha4b6fd6_2.conda
      - conda: https://conda.anaconda.org/conda-forge/linux-64/libglx-1.7.0-ha4b6fd6_2.conda
      - conda: https://conda.anaconda.org/conda-forge/linux-64/libgomp-14.2.0-h77fa898_1.conda
      - conda: https://conda.anaconda.org/conda-forge/linux-64/libgoogle-cloud-2.30.0-h438788a_0.conda
      - conda: https://conda.anaconda.org/conda-forge/linux-64/libgoogle-cloud-storage-2.30.0-h0121fbd_0.conda
      - conda: https://conda.anaconda.org/conda-forge/linux-64/libgpg-error-1.50-h4f305b6_0.conda
      - conda: https://conda.anaconda.org/conda-forge/linux-64/libgrpc-1.65.5-hf5c653b_0.conda
      - conda: https://conda.anaconda.org/conda-forge/linux-64/libiconv-1.17-hd590300_2.conda
      - conda: https://conda.anaconda.org/conda-forge/linux-64/libjpeg-turbo-3.0.0-hd590300_1.conda
      - conda: https://conda.anaconda.org/conda-forge/linux-64/liblapack-3.9.0-25_linux64_openblas.conda
      - conda: https://conda.anaconda.org/conda-forge/linux-64/libllvm19-19.1.3-ha7bfdaf_0.conda
      - conda: https://conda.anaconda.org/conda-forge/linux-64/libnghttp2-1.64.0-h161d5f1_0.conda
      - conda: https://conda.anaconda.org/conda-forge/linux-64/libnsl-2.0.1-hd590300_0.conda
      - conda: https://conda.anaconda.org/conda-forge/linux-64/libntlm-1.4-h7f98852_1002.tar.bz2
      - conda: https://conda.anaconda.org/conda-forge/linux-64/libopenblas-0.3.28-pthreads_h94d23a6_0.conda
      - conda: https://conda.anaconda.org/conda-forge/linux-64/libopengl-1.7.0-ha4b6fd6_2.conda
      - conda: https://conda.anaconda.org/conda-forge/linux-64/libparquet-18.0.0-h6bd9018_0_cpu.conda
      - conda: https://conda.anaconda.org/conda-forge/linux-64/libpciaccess-0.18-hd590300_0.conda
      - conda: https://conda.anaconda.org/conda-forge/linux-64/libpng-1.6.44-hadc24fc_0.conda
      - conda: https://conda.anaconda.org/conda-forge/linux-64/libpq-17.0-h04577a9_4.conda
      - conda: https://conda.anaconda.org/conda-forge/linux-64/libprotobuf-5.27.5-h5b01275_2.conda
      - conda: https://conda.anaconda.org/conda-forge/linux-64/libre2-11-2024.07.02-hbbce691_1.conda
      - conda: https://conda.anaconda.org/conda-forge/linux-64/librsvg-2.58.4-hc0ffecb_0.conda
      - conda: https://conda.anaconda.org/conda-forge/linux-64/libsecret-0.18.8-h329b89f_2.tar.bz2
      - conda: https://conda.anaconda.org/conda-forge/linux-64/libsodium-1.0.20-h4ab18f5_0.conda
      - conda: https://conda.anaconda.org/conda-forge/linux-64/libsqlite-3.47.0-hadc24fc_1.conda
      - conda: https://conda.anaconda.org/conda-forge/linux-64/libssh2-1.11.0-h0841786_0.conda
      - conda: https://conda.anaconda.org/conda-forge/linux-64/libstdcxx-14.2.0-hc0a3c3a_1.conda
      - conda: https://conda.anaconda.org/conda-forge/linux-64/libstdcxx-ng-14.2.0-h4852527_1.conda
      - conda: https://conda.anaconda.org/conda-forge/linux-64/libthrift-0.21.0-h0e7cc3e_0.conda
      - conda: https://conda.anaconda.org/conda-forge/linux-64/libtiff-4.7.0-he137b08_1.conda
      - conda: https://conda.anaconda.org/conda-forge/linux-64/libutf8proc-2.8.0-h166bdaf_0.tar.bz2
      - conda: https://conda.anaconda.org/conda-forge/linux-64/libuuid-2.38.1-h0b41bf4_0.conda
      - conda: https://conda.anaconda.org/conda-forge/linux-64/libwebp-base-1.4.0-hd590300_0.conda
      - conda: https://conda.anaconda.org/conda-forge/linux-64/libxcb-1.17.0-h8a09558_0.conda
      - conda: https://conda.anaconda.org/conda-forge/linux-64/libxcrypt-4.4.36-hd590300_1.conda
      - conda: https://conda.anaconda.org/conda-forge/linux-64/libxkbcommon-1.7.0-h2c5496b_1.conda
      - conda: https://conda.anaconda.org/conda-forge/linux-64/libxml2-2.13.4-hb346dea_2.conda
      - conda: https://conda.anaconda.org/conda-forge/linux-64/libxslt-1.1.39-h76b75d6_0.conda
      - conda: https://conda.anaconda.org/conda-forge/linux-64/libzlib-1.3.1-hb9d3cd8_2.conda
      - conda: https://conda.anaconda.org/conda-forge/linux-64/lz4-c-1.9.4-hcb278e6_0.conda
      - conda: https://conda.anaconda.org/conda-forge/linux-64/lzo-2.10-hd590300_1001.conda
      - conda: https://conda.anaconda.org/conda-forge/noarch/markdown-it-py-3.0.0-pyhd8ed1ab_0.conda
      - conda: https://conda.anaconda.org/conda-forge/linux-64/markupsafe-3.0.2-py311h2dc5d0c_0.conda
      - conda: https://conda.anaconda.org/conda-forge/linux-64/matplotlib-3.9.2-py311h38be061_2.conda
      - conda: https://conda.anaconda.org/conda-forge/linux-64/matplotlib-base-3.9.2-py311h2b939e6_2.conda
      - conda: https://conda.anaconda.org/conda-forge/noarch/matplotlib-inline-0.1.7-pyhd8ed1ab_0.conda
      - conda: https://conda.anaconda.org/conda-forge/noarch/mdurl-0.1.2-pyhd8ed1ab_0.conda
      - conda: https://conda.anaconda.org/conda-forge/noarch/mistune-3.0.2-pyhd8ed1ab_0.conda
      - conda: https://conda.anaconda.org/conda-forge/noarch/msal-1.31.0-pyhd8ed1ab_0.conda
      - conda: https://conda.anaconda.org/conda-forge/linux-64/msal_extensions-1.1.0-py311h38be061_1.conda
      - conda: https://conda.anaconda.org/conda-forge/linux-64/multidict-6.1.0-py311h2dc5d0c_1.conda
      - conda: https://conda.anaconda.org/conda-forge/noarch/munkres-1.1.4-pyh9f0ad1d_0.tar.bz2
      - conda: https://conda.anaconda.org/conda-forge/linux-64/mysql-common-9.0.1-h266115a_2.conda
      - conda: https://conda.anaconda.org/conda-forge/linux-64/mysql-libs-9.0.1-he0572af_2.conda
      - conda: https://conda.anaconda.org/conda-forge/noarch/nbclient-0.10.0-pyhd8ed1ab_0.conda
      - conda: https://conda.anaconda.org/conda-forge/noarch/nbconvert-core-7.16.4-pyhd8ed1ab_1.conda
      - conda: https://conda.anaconda.org/conda-forge/noarch/nbformat-5.10.4-pyhd8ed1ab_0.conda
      - conda: https://conda.anaconda.org/conda-forge/linux-64/ncurses-6.5-he02047a_1.conda
      - conda: https://conda.anaconda.org/conda-forge/noarch/nest-asyncio-1.6.0-pyhd8ed1ab_0.conda
      - conda: https://conda.anaconda.org/conda-forge/noarch/networkx-3.4.2-pyhd8ed1ab_1.conda
      - conda: https://conda.anaconda.org/conda-forge/noarch/notebook-7.2.2-pyhd8ed1ab_0.conda
      - conda: https://conda.anaconda.org/conda-forge/noarch/notebook-shim-0.2.4-pyhd8ed1ab_0.conda
      - conda: https://conda.anaconda.org/conda-forge/linux-64/numpy-2.1.2-py311h71ddf71_0.conda
      - conda: https://conda.anaconda.org/conda-forge/noarch/omegaconf-2.3.0-pyhd8ed1ab_0.conda
      - conda: https://conda.anaconda.org/conda-forge/linux-64/openjpeg-2.5.2-h488ebb8_0.conda
      - conda: https://conda.anaconda.org/conda-forge/linux-64/openldap-2.6.8-hedd0468_0.conda
      - conda: https://conda.anaconda.org/conda-forge/linux-64/openssl-3.3.2-hb9d3cd8_0.conda
      - conda: https://conda.anaconda.org/conda-forge/linux-64/orc-2.0.2-h690cf93_1.conda
      - conda: https://conda.anaconda.org/conda-forge/linux-64/orjson-3.10.10-py311h9e33e62_0.conda
      - conda: https://conda.anaconda.org/conda-forge/noarch/overrides-7.7.0-pyhd8ed1ab_0.conda
      - conda: https://conda.anaconda.org/conda-forge/noarch/packaging-24.1-pyhd8ed1ab_0.conda
      - conda: https://conda.anaconda.org/conda-forge/linux-64/pandas-2.2.3-py311h7db5c69_1.conda
      - conda: https://conda.anaconda.org/conda-forge/noarch/pandocfilters-1.5.0-pyhd8ed1ab_0.tar.bz2
      - conda: https://conda.anaconda.org/conda-forge/linux-64/pango-1.54.0-h4c5309f_1.conda
      - conda: https://conda.anaconda.org/conda-forge/noarch/parso-0.8.4-pyhd8ed1ab_0.conda
      - conda: https://conda.anaconda.org/conda-forge/linux-64/pathlib2-2.3.7.post1-py311h38be061_4.conda
      - conda: https://conda.anaconda.org/conda-forge/noarch/pathspec-0.12.1-pyhd8ed1ab_0.conda
      - conda: https://conda.anaconda.org/conda-forge/noarch/patsy-1.0.1-pyhff2d567_0.conda
      - conda: https://conda.anaconda.org/conda-forge/linux-64/pcre2-10.44-hba22ea6_2.conda
      - conda: https://conda.anaconda.org/conda-forge/noarch/pexpect-4.9.0-pyhd8ed1ab_0.conda
      - conda: https://conda.anaconda.org/conda-forge/noarch/pickleshare-0.7.5-py_1003.tar.bz2
      - conda: https://conda.anaconda.org/conda-forge/linux-64/pillow-11.0.0-py311h49e9ac3_0.conda
      - conda: https://conda.anaconda.org/conda-forge/noarch/pip-24.3.1-pyh8b19718_0.conda
      - conda: https://conda.anaconda.org/conda-forge/linux-64/pixman-0.43.2-h59595ed_0.conda
      - conda: https://conda.anaconda.org/conda-forge/noarch/pkgutil-resolve-name-1.3.10-pyhd8ed1ab_1.conda
      - conda: https://conda.anaconda.org/conda-forge/noarch/platformdirs-3.11.0-pyhd8ed1ab_0.conda
      - conda: https://conda.anaconda.org/conda-forge/linux-64/portalocker-2.10.1-py311h38be061_1.conda
      - conda: https://conda.anaconda.org/conda-forge/noarch/prefixed-0.9.0-pyhd8ed1ab_0.conda
      - conda: https://conda.anaconda.org/conda-forge/noarch/prometheus_client-0.21.0-pyhd8ed1ab_0.conda
      - conda: https://conda.anaconda.org/conda-forge/noarch/prompt-toolkit-3.0.48-pyha770c72_0.conda
      - conda: https://conda.anaconda.org/conda-forge/noarch/prompt_toolkit-3.0.48-hd8ed1ab_0.conda
      - conda: https://conda.anaconda.org/conda-forge/linux-64/propcache-0.2.0-py311h9ecbd09_2.conda
      - conda: https://conda.anaconda.org/conda-forge/linux-64/psutil-6.1.0-py311h9ecbd09_0.conda
      - conda: https://conda.anaconda.org/conda-forge/linux-64/pthread-stubs-0.4-hb9d3cd8_1002.conda
      - conda: https://conda.anaconda.org/conda-forge/noarch/ptyprocess-0.7.0-pyhd3deb0d_0.tar.bz2
      - conda: https://conda.anaconda.org/conda-forge/noarch/pure_eval-0.2.3-pyhd8ed1ab_0.conda
      - conda: https://conda.anaconda.org/conda-forge/linux-64/pyarrow-18.0.0-py311hbd00459_0.conda
      - conda: https://conda.anaconda.org/conda-forge/linux-64/pyarrow-core-18.0.0-py311h4854187_0_cpu.conda
      - conda: https://conda.anaconda.org/conda-forge/noarch/pyarrow-stubs-17.11-pyhd8ed1ab_0.conda
      - conda: https://conda.anaconda.org/conda-forge/linux-64/pycairo-1.27.0-py311h124c5f0_0.conda
      - conda: https://conda.anaconda.org/conda-forge/noarch/pycparser-2.22-pyhd8ed1ab_0.conda
      - conda: https://conda.anaconda.org/conda-forge/noarch/pydantic-2.9.2-pyhd8ed1ab_0.conda
      - conda: https://conda.anaconda.org/conda-forge/linux-64/pydantic-core-2.23.4-py311h9e33e62_0.conda
      - conda: https://conda.anaconda.org/conda-forge/linux-64/pydot-3.0.1-py311h38be061_1.conda
      - conda: https://conda.anaconda.org/conda-forge/linux-64/pygit2-1.15.1-py311h9ecbd09_1.conda
      - conda: https://conda.anaconda.org/conda-forge/noarch/pygments-2.18.0-pyhd8ed1ab_0.conda
      - conda: https://conda.anaconda.org/conda-forge/linux-64/pygobject-3.50.0-py311hba7ce5e_1.conda
      - conda: https://conda.anaconda.org/conda-forge/noarch/pygtrie-2.5.0-pyhd8ed1ab_0.tar.bz2
      - conda: https://conda.anaconda.org/conda-forge/noarch/pyjwt-2.9.0-pyhd8ed1ab_1.conda
      - conda: https://conda.anaconda.org/conda-forge/noarch/pyopenssl-24.2.1-pyhd8ed1ab_2.conda
      - conda: https://conda.anaconda.org/conda-forge/noarch/pyparsing-3.2.0-pyhd8ed1ab_1.conda
      - conda: https://conda.anaconda.org/conda-forge/linux-64/pyside6-6.8.0.2-py311h9053184_0.conda
      - conda: https://conda.anaconda.org/conda-forge/noarch/pysocks-1.7.1-pyha2e5f31_6.tar.bz2
      - conda: https://conda.anaconda.org/conda-forge/linux-64/python-3.11.10-hc5c86c4_3_cpython.conda
      - conda: https://conda.anaconda.org/conda-forge/noarch/python-dateutil-2.9.0-pyhd8ed1ab_0.conda
      - conda: https://conda.anaconda.org/conda-forge/linux-64/python-duckdb-1.1.2-py311hfdbb021_1.conda
      - conda: https://conda.anaconda.org/conda-forge/noarch/python-fastjsonschema-2.20.0-pyhd8ed1ab_0.conda
      - conda: https://conda.anaconda.org/conda-forge/linux-64/python-gssapi-1.9.0-py311h9db375c_0.conda
      - conda: https://conda.anaconda.org/conda-forge/noarch/python-json-logger-2.0.7-pyhd8ed1ab_0.conda
      - conda: https://conda.anaconda.org/conda-forge/noarch/python-tzdata-2024.2-pyhd8ed1ab_0.conda
      - conda: https://conda.anaconda.org/conda-forge/linux-64/python_abi-3.11-5_cp311.conda
      - conda: https://conda.anaconda.org/conda-forge/noarch/pytz-2024.1-pyhd8ed1ab_0.conda
      - conda: https://conda.anaconda.org/conda-forge/noarch/pywin32-on-windows-0.1.0-pyh1179c8e_3.tar.bz2
      - conda: https://conda.anaconda.org/conda-forge/linux-64/pyyaml-6.0.2-py311h9ecbd09_1.conda
      - conda: https://conda.anaconda.org/conda-forge/linux-64/pyzmq-26.2.0-py311h7deb3e3_3.conda
      - conda: https://conda.anaconda.org/conda-forge/linux-64/qhull-2020.2-h434a139_5.conda
      - conda: https://conda.anaconda.org/conda-forge/linux-64/qt6-main-6.8.0-h6e8976b_0.conda
      - conda: https://conda.anaconda.org/conda-forge/linux-64/re2-2024.07.02-h77b4e00_1.conda
      - conda: https://conda.anaconda.org/conda-forge/linux-64/readline-8.2-h8228510_1.conda
      - conda: https://conda.anaconda.org/conda-forge/noarch/referencing-0.35.1-pyhd8ed1ab_0.conda
      - conda: https://conda.anaconda.org/conda-forge/noarch/requests-2.32.3-pyhd8ed1ab_0.conda
      - conda: https://conda.anaconda.org/conda-forge/noarch/rfc3339-validator-0.1.4-pyhd8ed1ab_0.tar.bz2
      - conda: https://conda.anaconda.org/conda-forge/noarch/rfc3986-validator-0.1.1-pyh9f0ad1d_0.tar.bz2
      - conda: https://conda.anaconda.org/conda-forge/noarch/rich-13.9.3-pyhd8ed1ab_0.conda
      - conda: https://conda.anaconda.org/conda-forge/linux-64/rpds-py-0.21.0-py311h9e33e62_0.conda
      - conda: https://conda.anaconda.org/conda-forge/linux-64/ruamel.yaml-0.18.6-py311h9ecbd09_1.conda
      - conda: https://conda.anaconda.org/conda-forge/linux-64/ruamel.yaml.clib-0.2.8-py311h9ecbd09_1.conda
      - conda: https://conda.anaconda.org/conda-forge/linux-64/s2n-1.5.5-h3931f03_0.conda
      - conda: https://conda.anaconda.org/conda-forge/noarch/s3fs-2024.10.0-pyhd8ed1ab_0.conda
      - conda: https://conda.anaconda.org/conda-forge/noarch/s3transfer-0.10.3-pyhd8ed1ab_0.conda
      - conda: https://conda.anaconda.org/conda-forge/linux-64/scipy-1.14.1-py311he9a78e4_1.conda
      - conda: https://conda.anaconda.org/conda-forge/noarch/scmrepo-3.3.8-pyhd8ed1ab_0.conda
      - conda: https://conda.anaconda.org/conda-forge/noarch/seaborn-0.13.2-hd8ed1ab_2.conda
      - conda: https://conda.anaconda.org/conda-forge/noarch/seaborn-base-0.13.2-pyhd8ed1ab_2.conda
      - conda: https://conda.anaconda.org/conda-forge/noarch/semver-3.0.2-pyhd8ed1ab_0.conda
      - conda: https://conda.anaconda.org/conda-forge/noarch/send2trash-1.8.3-pyh0d859eb_0.conda
      - conda: https://conda.anaconda.org/conda-forge/noarch/setuptools-75.1.0-pyhd8ed1ab_0.conda
      - conda: https://conda.anaconda.org/conda-forge/noarch/shellingham-1.5.4-pyhd8ed1ab_0.conda
      - conda: https://conda.anaconda.org/conda-forge/noarch/shortuuid-1.0.13-pyhd8ed1ab_0.conda
      - conda: https://conda.anaconda.org/conda-forge/noarch/shtab-1.7.1-pyhd8ed1ab_0.conda
      - conda: https://conda.anaconda.org/conda-forge/noarch/six-1.16.0-pyh6c4a22f_0.tar.bz2
      - conda: https://conda.anaconda.org/conda-forge/noarch/smmap-5.0.0-pyhd8ed1ab_0.tar.bz2
      - conda: https://conda.anaconda.org/conda-forge/linux-64/snappy-1.2.1-ha2e4443_0.conda
      - conda: https://conda.anaconda.org/conda-forge/noarch/sniffio-1.3.1-pyhd8ed1ab_0.conda
      - conda: https://conda.anaconda.org/conda-forge/noarch/soupsieve-2.5-pyhd8ed1ab_1.conda
      - conda: https://conda.anaconda.org/conda-forge/noarch/sqltrie-0.11.1-pyhd8ed1ab_0.conda
      - conda: https://conda.anaconda.org/conda-forge/noarch/stack_data-0.6.2-pyhd8ed1ab_0.conda
      - conda: https://conda.anaconda.org/conda-forge/linux-64/statsmodels-0.14.4-py311h9f3472d_0.conda
      - conda: https://conda.anaconda.org/conda-forge/noarch/tabulate-0.9.0-pyhd8ed1ab_1.tar.bz2
      - conda: https://conda.anaconda.org/conda-forge/noarch/terminado-0.18.1-pyh0d859eb_0.conda
      - conda: https://conda.anaconda.org/conda-forge/noarch/tinycss2-1.4.0-pyhd8ed1ab_0.conda
      - conda: https://conda.anaconda.org/conda-forge/linux-64/tk-8.6.13-noxft_h4845f30_101.conda
      - conda: https://conda.anaconda.org/conda-forge/noarch/tomli-2.1.0-pyhff2d567_0.conda
      - conda: https://conda.anaconda.org/conda-forge/noarch/tomlkit-0.13.2-pyha770c72_0.conda
      - conda: https://conda.anaconda.org/conda-forge/linux-64/tornado-6.4.1-py311h9ecbd09_1.conda
      - conda: https://conda.anaconda.org/conda-forge/noarch/tqdm-4.66.6-pyhd8ed1ab_0.conda
      - conda: https://conda.anaconda.org/conda-forge/noarch/traitlets-5.14.3-pyhd8ed1ab_0.conda
      - conda: https://conda.anaconda.org/conda-forge/noarch/typer-0.12.5-pyhd8ed1ab_0.conda
      - conda: https://conda.anaconda.org/conda-forge/noarch/typer-slim-0.12.5-pyhd8ed1ab_0.conda
      - conda: https://conda.anaconda.org/conda-forge/noarch/typer-slim-standard-0.12.5-hd8ed1ab_0.conda
      - conda: https://conda.anaconda.org/conda-forge/noarch/types-python-dateutil-2.9.0.20241003-pyhff2d567_0.conda
      - conda: https://conda.anaconda.org/conda-forge/noarch/typing-extensions-4.12.2-hd8ed1ab_0.conda
      - conda: https://conda.anaconda.org/conda-forge/noarch/typing_extensions-4.12.2-pyha770c72_0.conda
      - conda: https://conda.anaconda.org/conda-forge/noarch/typing_utils-0.1.0-pyhd8ed1ab_0.tar.bz2
      - conda: https://conda.anaconda.org/conda-forge/noarch/tzdata-2024b-hc8b5060_0.conda
      - conda: https://conda.anaconda.org/conda-forge/linux-64/unicodedata2-15.1.0-py311h9ecbd09_1.conda
      - conda: https://conda.anaconda.org/conda-forge/noarch/uri-template-1.3.0-pyhd8ed1ab_0.conda
      - conda: https://conda.anaconda.org/conda-forge/noarch/urllib3-2.2.3-pyhd8ed1ab_0.conda
      - conda: https://conda.anaconda.org/conda-forge/noarch/vine-5.1.0-pyhd8ed1ab_0.conda
      - conda: https://conda.anaconda.org/conda-forge/noarch/voluptuous-0.15.2-pyhd8ed1ab_1.conda
      - conda: https://conda.anaconda.org/conda-forge/linux-64/wayland-1.23.1-h3e06ad9_0.conda
      - conda: https://conda.anaconda.org/conda-forge/noarch/wcwidth-0.2.13-pyhd8ed1ab_0.conda
      - conda: https://conda.anaconda.org/conda-forge/noarch/webcolors-24.8.0-pyhd8ed1ab_0.conda
      - conda: https://conda.anaconda.org/conda-forge/noarch/webdav4-0.10.0-pyhd8ed1ab_0.conda
      - conda: https://conda.anaconda.org/conda-forge/noarch/webencodings-0.5.1-pyhd8ed1ab_2.conda
      - conda: https://conda.anaconda.org/conda-forge/noarch/websocket-client-1.8.0-pyhd8ed1ab_0.conda
      - conda: https://conda.anaconda.org/conda-forge/noarch/wheel-0.45.0-pyhd8ed1ab_0.conda
      - conda: https://conda.anaconda.org/conda-forge/noarch/widgetsnbextension-4.0.13-pyhd8ed1ab_0.conda
      - conda: https://conda.anaconda.org/conda-forge/linux-64/wrapt-1.16.0-py311h9ecbd09_1.conda
      - conda: https://conda.anaconda.org/conda-forge/linux-64/xcb-util-0.4.1-hb711507_2.conda
      - conda: https://conda.anaconda.org/conda-forge/linux-64/xcb-util-cursor-0.1.5-hb9d3cd8_0.conda
      - conda: https://conda.anaconda.org/conda-forge/linux-64/xcb-util-image-0.4.0-hb711507_2.conda
      - conda: https://conda.anaconda.org/conda-forge/linux-64/xcb-util-keysyms-0.4.1-hb711507_0.conda
      - conda: https://conda.anaconda.org/conda-forge/linux-64/xcb-util-renderutil-0.3.10-hb711507_0.conda
      - conda: https://conda.anaconda.org/conda-forge/linux-64/xcb-util-wm-0.4.2-hb711507_0.conda
      - conda: https://conda.anaconda.org/conda-forge/linux-64/xkeyboard-config-2.43-hb9d3cd8_0.conda
      - conda: https://conda.anaconda.org/conda-forge/linux-64/xorg-libice-1.1.1-hb9d3cd8_1.conda
      - conda: https://conda.anaconda.org/conda-forge/linux-64/xorg-libsm-1.2.4-he73a12e_1.conda
      - conda: https://conda.anaconda.org/conda-forge/linux-64/xorg-libx11-1.8.10-h4f16b4b_0.conda
      - conda: https://conda.anaconda.org/conda-forge/linux-64/xorg-libxau-1.0.11-hb9d3cd8_1.conda
      - conda: https://conda.anaconda.org/conda-forge/linux-64/xorg-libxcomposite-0.4.6-hb9d3cd8_2.conda
      - conda: https://conda.anaconda.org/conda-forge/linux-64/xorg-libxcursor-1.2.3-hb9d3cd8_0.conda
      - conda: https://conda.anaconda.org/conda-forge/linux-64/xorg-libxdamage-1.1.6-hb9d3cd8_0.conda
      - conda: https://conda.anaconda.org/conda-forge/linux-64/xorg-libxdmcp-1.1.5-hb9d3cd8_0.conda
      - conda: https://conda.anaconda.org/conda-forge/linux-64/xorg-libxext-1.3.6-hb9d3cd8_0.conda
      - conda: https://conda.anaconda.org/conda-forge/linux-64/xorg-libxfixes-6.0.1-hb9d3cd8_0.conda
      - conda: https://conda.anaconda.org/conda-forge/linux-64/xorg-libxi-1.8.2-hb9d3cd8_0.conda
      - conda: https://conda.anaconda.org/conda-forge/linux-64/xorg-libxrandr-1.5.4-hb9d3cd8_0.conda
      - conda: https://conda.anaconda.org/conda-forge/linux-64/xorg-libxrender-0.9.11-hb9d3cd8_1.conda
      - conda: https://conda.anaconda.org/conda-forge/linux-64/xorg-libxtst-1.2.5-hb9d3cd8_3.conda
      - conda: https://conda.anaconda.org/conda-forge/linux-64/xorg-libxxf86vm-1.1.5-hb9d3cd8_4.conda
      - conda: https://conda.anaconda.org/conda-forge/linux-64/xorg-xorgproto-2024.1-hb9d3cd8_1.conda
      - conda: https://conda.anaconda.org/conda-forge/linux-64/xz-5.2.6-h166bdaf_0.tar.bz2
      - conda: https://conda.anaconda.org/conda-forge/linux-64/yaml-0.2.5-h7f98852_2.tar.bz2
      - conda: https://conda.anaconda.org/conda-forge/linux-64/yarl-1.16.0-py311h9ecbd09_0.conda
      - conda: https://conda.anaconda.org/conda-forge/noarch/zc.lockfile-3.0.post1-pyhd8ed1ab_0.conda
      - conda: https://conda.anaconda.org/conda-forge/linux-64/zeromq-4.3.5-h3b0a872_6.conda
      - conda: https://conda.anaconda.org/conda-forge/noarch/zipp-3.20.2-pyhd8ed1ab_0.conda
      - conda: https://conda.anaconda.org/conda-forge/linux-64/zlib-1.3.1-hb9d3cd8_2.conda
      - conda: https://conda.anaconda.org/conda-forge/linux-64/zstandard-0.23.0-py311hbc35293_1.conda
      - conda: https://conda.anaconda.org/conda-forge/linux-64/zstd-1.5.6-ha6fb4c9_0.conda
      - pypi: https://files.pythonhosted.org/packages/e3/51/9b208e85196941db2f0654ad0357ca6388ab3ed67efdbfc799f35d1f83aa/colorlog-6.9.0-py3-none-any.whl
      - pypi: https://files.pythonhosted.org/packages/6c/4a/c3b77fc1a24510b08918b43a473410c0168f6e657118807015f1f1edceea/docopt_ng-0.9.0-py3-none-any.whl
      - pypi: https://files.pythonhosted.org/packages/48/05/734952810be7e11f7d871f227c8ddc27907c23d76d15faff83845b960ede/manylog-0.1.0-py3-none-any.whl
      - pypi: https://files.pythonhosted.org/packages/a8/a1/ad7b84b91ab5a324e707f4c9761633e357820b011a01e34ce658c1dda7cc/msgpack-1.1.0-cp311-cp311-manylinux_2_17_x86_64.manylinux2014_x86_64.whl
      - pypi: https://files.pythonhosted.org/packages/36/ed/0544f3fa46c257f0076688a6b522457dafcac1a70d3446ccd192a15b4b56/progress_api-0.1.0-py3-none-any.whl
      - pypi: https://files.pythonhosted.org/packages/b5/7b/c1ae17d5602aa68c8d8959ed81e445dbde1c59a4c4070ee51fe2c95db0da/sandal-0.1.0-py3-none-any.whl
      osx-arm64:
      - conda: https://conda.anaconda.org/conda-forge/noarch/adal-1.2.7-pyhd8ed1ab_0.tar.bz2
      - conda: https://conda.anaconda.org/conda-forge/noarch/adlfs-2024.7.0-pyhd8ed1ab_0.conda
      - conda: https://conda.anaconda.org/conda-forge/noarch/aiobotocore-2.15.1-pyhd8ed1ab_0.conda
      - conda: https://conda.anaconda.org/conda-forge/noarch/aiohappyeyeballs-2.4.3-pyhd8ed1ab_0.conda
      - conda: https://conda.anaconda.org/conda-forge/osx-arm64/aiohttp-3.10.10-py311h0ecf0c1_0.conda
      - conda: https://conda.anaconda.org/conda-forge/noarch/aiohttp-retry-2.8.3-pyhd8ed1ab_0.tar.bz2
      - conda: https://conda.anaconda.org/conda-forge/noarch/aioitertools-0.12.0-pyhd8ed1ab_0.conda
      - conda: https://conda.anaconda.org/conda-forge/noarch/aiosignal-1.3.1-pyhd8ed1ab_0.tar.bz2
      - conda: https://conda.anaconda.org/conda-forge/noarch/amqp-5.2.0-pyhd8ed1ab_1.conda
      - conda: https://conda.anaconda.org/conda-forge/noarch/annotated-types-0.7.0-pyhd8ed1ab_0.conda
      - conda: https://conda.anaconda.org/conda-forge/noarch/antlr-python-runtime-4.9.3-pyhd8ed1ab_1.tar.bz2
      - conda: https://conda.anaconda.org/conda-forge/noarch/anyio-4.6.2.post1-pyhd8ed1ab_0.conda
      - conda: https://conda.anaconda.org/conda-forge/noarch/appdirs-1.4.4-pyh9f0ad1d_0.tar.bz2
      - conda: https://conda.anaconda.org/conda-forge/noarch/appnope-0.1.4-pyhd8ed1ab_0.conda
      - conda: https://conda.anaconda.org/conda-forge/noarch/argcomplete-3.5.1-pyhd8ed1ab_0.conda
      - conda: https://conda.anaconda.org/conda-forge/noarch/argon2-cffi-23.1.0-pyhd8ed1ab_0.conda
      - conda: https://conda.anaconda.org/conda-forge/osx-arm64/argon2-cffi-bindings-21.2.0-py311h460d6c5_5.conda
      - conda: https://conda.anaconda.org/conda-forge/noarch/arrow-1.3.0-pyhd8ed1ab_0.conda
      - conda: https://conda.anaconda.org/conda-forge/noarch/asttokens-2.4.1-pyhd8ed1ab_0.conda
      - conda: https://conda.anaconda.org/conda-forge/noarch/async-lru-2.0.4-pyhd8ed1ab_0.conda
      - conda: https://conda.anaconda.org/conda-forge/noarch/asyncssh-2.18.0-pyhd8ed1ab_0.conda
      - conda: https://conda.anaconda.org/conda-forge/osx-arm64/atk-1.0-2.38.0-hd03087b_2.conda
      - conda: https://conda.anaconda.org/conda-forge/noarch/atpublic-5.0-pyhd8ed1ab_0.conda
      - conda: https://conda.anaconda.org/conda-forge/noarch/attrs-24.2.0-pyh71513ae_0.conda
      - conda: https://conda.anaconda.org/conda-forge/osx-arm64/aws-c-auth-0.7.31-hee1f4ab_5.conda
      - conda: https://conda.anaconda.org/conda-forge/osx-arm64/aws-c-cal-0.7.4-hfd083d3_4.conda
      - conda: https://conda.anaconda.org/conda-forge/osx-arm64/aws-c-common-0.9.31-h7ab814d_0.conda
      - conda: https://conda.anaconda.org/conda-forge/osx-arm64/aws-c-compression-0.2.19-hfd083d3_4.conda
      - conda: https://conda.anaconda.org/conda-forge/osx-arm64/aws-c-event-stream-0.5.0-h33c80d7_0.conda
      - conda: https://conda.anaconda.org/conda-forge/osx-arm64/aws-c-http-0.8.10-h4a91a90_5.conda
      - conda: https://conda.anaconda.org/conda-forge/osx-arm64/aws-c-io-0.14.20-h5fdde16_2.conda
      - conda: https://conda.anaconda.org/conda-forge/osx-arm64/aws-c-mqtt-0.10.7-hd821a15_5.conda
      - conda: https://conda.anaconda.org/conda-forge/osx-arm64/aws-c-s3-0.7.0-hc6bcb7c_0.conda
      - conda: https://conda.anaconda.org/conda-forge/osx-arm64/aws-c-sdkutils-0.1.19-hfd083d3_6.conda
      - conda: https://conda.anaconda.org/conda-forge/osx-arm64/aws-checksums-0.1.20-hfd083d3_3.conda
      - conda: https://conda.anaconda.org/conda-forge/osx-arm64/aws-crt-cpp-0.29.0-h45f4ed5_0.conda
      - conda: https://conda.anaconda.org/conda-forge/osx-arm64/aws-sdk-cpp-1.11.407-h0a0d3c4_6.conda
      - conda: https://conda.anaconda.org/conda-forge/noarch/azure-core-1.31.0-pyhd8ed1ab_0.conda
      - conda: https://conda.anaconda.org/conda-forge/osx-arm64/azure-core-cpp-1.14.0-hd50102c_0.conda
      - conda: https://conda.anaconda.org/conda-forge/noarch/azure-datalake-store-0.0.51-pyh9f0ad1d_0.tar.bz2
      - conda: https://conda.anaconda.org/conda-forge/noarch/azure-identity-1.17.1-pyhd8ed1ab_0.conda
      - conda: https://conda.anaconda.org/conda-forge/osx-arm64/azure-identity-cpp-1.10.0-hc602bab_0.conda
      - conda: https://conda.anaconda.org/conda-forge/noarch/azure-storage-blob-12.23.1-pyhd8ed1ab_0.conda
      - conda: https://conda.anaconda.org/conda-forge/osx-arm64/azure-storage-blobs-cpp-12.13.0-h7585a09_1.conda
      - conda: https://conda.anaconda.org/conda-forge/osx-arm64/azure-storage-common-cpp-12.8.0-h9ca1f76_1.conda
      - conda: https://conda.anaconda.org/conda-forge/osx-arm64/azure-storage-files-datalake-cpp-12.12.0-hcdd55da_1.conda
      - conda: https://conda.anaconda.org/conda-forge/noarch/babel-2.16.0-pyhd8ed1ab_0.conda
      - conda: https://conda.anaconda.org/conda-forge/osx-arm64/backports.zoneinfo-0.2.1-py311h267d04e_9.conda
      - conda: https://conda.anaconda.org/conda-forge/noarch/beautifulsoup4-4.12.3-pyha770c72_0.conda
      - conda: https://conda.anaconda.org/conda-forge/osx-arm64/billiard-4.2.1-py311h460d6c5_0.conda
      - conda: https://conda.anaconda.org/conda-forge/noarch/bleach-6.2.0-pyhd8ed1ab_0.conda
      - conda: https://conda.anaconda.org/conda-forge/noarch/blessed-1.19.1-pyhe4f9e05_2.tar.bz2
      - conda: https://conda.anaconda.org/conda-forge/noarch/boto3-1.35.23-pyhd8ed1ab_0.conda
      - conda: https://conda.anaconda.org/conda-forge/noarch/botocore-1.35.23-pyge310_1234567_0.conda
      - conda: https://conda.anaconda.org/conda-forge/osx-arm64/brotli-1.1.0-hd74edd7_2.conda
      - conda: https://conda.anaconda.org/conda-forge/osx-arm64/brotli-bin-1.1.0-hd74edd7_2.conda
      - conda: https://conda.anaconda.org/conda-forge/osx-arm64/brotli-python-1.1.0-py311h3f08180_2.conda
      - conda: https://conda.anaconda.org/conda-forge/osx-arm64/bzip2-1.0.8-h99b78c6_7.conda
      - conda: https://conda.anaconda.org/conda-forge/osx-arm64/c-ares-1.34.2-h7ab814d_0.conda
      - conda: https://conda.anaconda.org/conda-forge/osx-arm64/ca-certificates-2024.8.30-hf0a4a13_0.conda
      - conda: https://conda.anaconda.org/conda-forge/noarch/cached-property-1.5.2-hd8ed1ab_1.tar.bz2
      - conda: https://conda.anaconda.org/conda-forge/noarch/cached_property-1.5.2-pyha770c72_1.tar.bz2
      - conda: https://conda.anaconda.org/conda-forge/osx-arm64/cairo-1.18.0-hb4a6bf7_3.conda
      - conda: https://conda.anaconda.org/conda-forge/noarch/celery-5.4.0-pyhd8ed1ab_1.conda
      - conda: https://conda.anaconda.org/conda-forge/noarch/certifi-2024.8.30-pyhd8ed1ab_0.conda
      - conda: https://conda.anaconda.org/conda-forge/osx-arm64/cffi-1.17.1-py311h3a79f62_0.conda
      - conda: https://conda.anaconda.org/conda-forge/noarch/charset-normalizer-3.4.0-pyhd8ed1ab_0.conda
      - conda: https://conda.anaconda.org/conda-forge/noarch/click-8.1.7-unix_pyh707e725_0.conda
      - conda: https://conda.anaconda.org/conda-forge/noarch/click-didyoumean-0.3.1-pyhd8ed1ab_0.conda
      - conda: https://conda.anaconda.org/conda-forge/noarch/click-plugins-1.1.1-py_0.tar.bz2
      - conda: https://conda.anaconda.org/conda-forge/noarch/click-repl-0.3.0-pyhd8ed1ab_0.conda
      - conda: https://conda.anaconda.org/conda-forge/noarch/colorama-0.4.6-pyhd8ed1ab_0.tar.bz2
      - conda: https://conda.anaconda.org/conda-forge/noarch/comm-0.2.2-pyhd8ed1ab_0.conda
      - conda: https://conda.anaconda.org/conda-forge/noarch/configobj-5.0.9-pyhd8ed1ab_0.conda
      - conda: https://conda.anaconda.org/conda-forge/osx-arm64/contourpy-1.3.1-py311h210dab8_0.conda
      - conda: https://conda.anaconda.org/conda-forge/osx-arm64/cryptography-43.0.3-py311h544b224_0.conda
      - conda: https://conda.anaconda.org/conda-forge/noarch/cycler-0.12.1-pyhd8ed1ab_0.conda
      - conda: https://conda.anaconda.org/conda-forge/osx-arm64/debugpy-1.8.8-py311h155a34a_0.conda
      - conda: https://conda.anaconda.org/conda-forge/noarch/decorator-5.1.1-pyhd8ed1ab_0.tar.bz2
      - conda: https://conda.anaconda.org/conda-forge/noarch/defusedxml-0.7.1-pyhd8ed1ab_0.tar.bz2
      - conda: https://conda.anaconda.org/conda-forge/noarch/dictdiffer-0.9.0-pyhd8ed1ab_0.tar.bz2
      - conda: https://conda.anaconda.org/conda-forge/noarch/diskcache-5.6.3-pyhd8ed1ab_0.conda
      - conda: https://conda.anaconda.org/conda-forge/noarch/distro-1.9.0-pyhd8ed1ab_0.conda
      - conda: https://conda.anaconda.org/conda-forge/noarch/dpath-2.2.0-pyha770c72_0.conda
      - conda: https://conda.anaconda.org/conda-forge/noarch/duckdb-1.1.2-hd8ed1ab_1.conda
      - conda: https://conda.anaconda.org/conda-forge/osx-arm64/duckdb-cli-1.1.2-h5833ebf_0.conda
      - conda: https://conda.anaconda.org/conda-forge/osx-arm64/dulwich-0.22.3-py311h124505c_0.conda
      - conda: https://conda.anaconda.org/conda-forge/noarch/dvc-3.56.0-pyhd8ed1ab_0.conda
      - conda: https://conda.anaconda.org/conda-forge/noarch/dvc-azure-3.1.0-pyhd8ed1ab_0.conda
      - conda: https://conda.anaconda.org/conda-forge/noarch/dvc-data-3.16.7-pyhd8ed1ab_0.conda
      - conda: https://conda.anaconda.org/conda-forge/noarch/dvc-http-2.32.0-pyhd8ed1ab_0.conda
      - conda: https://conda.anaconda.org/conda-forge/noarch/dvc-objects-5.1.0-pyhd8ed1ab_1.conda
      - conda: https://conda.anaconda.org/conda-forge/noarch/dvc-render-1.0.2-pyhd8ed1ab_0.conda
      - conda: https://conda.anaconda.org/conda-forge/noarch/dvc-s3-3.2.0-pyhd8ed1ab_0.conda
      - conda: https://conda.anaconda.org/conda-forge/noarch/dvc-studio-client-0.21.0-pyhd8ed1ab_0.conda
      - conda: https://conda.anaconda.org/conda-forge/noarch/dvc-task-0.40.2-pyhd8ed1ab_0.conda
      - conda: https://conda.anaconda.org/conda-forge/noarch/dvc-webdav-3.0.0-pyhd8ed1ab_0.conda
      - conda: https://conda.anaconda.org/conda-forge/noarch/enlighten-1.12.4-pyhd8ed1ab_0.conda
      - conda: https://conda.anaconda.org/conda-forge/noarch/entrypoints-0.4-pyhd8ed1ab_0.tar.bz2
      - conda: https://conda.anaconda.org/conda-forge/noarch/exceptiongroup-1.2.2-pyhd8ed1ab_0.conda
      - conda: https://conda.anaconda.org/conda-forge/noarch/executing-2.1.0-pyhd8ed1ab_0.conda
      - conda: https://conda.anaconda.org/conda-forge/noarch/filelock-3.16.1-pyhd8ed1ab_0.conda
      - conda: https://conda.anaconda.org/conda-forge/noarch/flatten-dict-0.4.2-pyhd8ed1ab_1.tar.bz2
      - conda: https://conda.anaconda.org/conda-forge/noarch/flufl.lock-8.1.0-pyhd8ed1ab_0.conda
      - conda: https://conda.anaconda.org/conda-forge/noarch/font-ttf-dejavu-sans-mono-2.37-hab24e00_0.tar.bz2
      - conda: https://conda.anaconda.org/conda-forge/noarch/font-ttf-inconsolata-3.000-h77eed37_0.tar.bz2
      - conda: https://conda.anaconda.org/conda-forge/noarch/font-ttf-source-code-pro-2.038-h77eed37_0.tar.bz2
      - conda: https://conda.anaconda.org/conda-forge/noarch/font-ttf-ubuntu-0.83-h77eed37_3.conda
      - conda: https://conda.anaconda.org/conda-forge/osx-arm64/fontconfig-2.15.0-h1383a14_1.conda
      - conda: https://conda.anaconda.org/conda-forge/noarch/fonts-conda-ecosystem-1-0.tar.bz2
      - conda: https://conda.anaconda.org/conda-forge/noarch/fonts-conda-forge-1-0.tar.bz2
      - conda: https://conda.anaconda.org/conda-forge/osx-arm64/fonttools-4.55.0-py311h4921393_0.conda
      - conda: https://conda.anaconda.org/conda-forge/noarch/fqdn-1.5.1-pyhd8ed1ab_0.tar.bz2
      - conda: https://conda.anaconda.org/conda-forge/osx-arm64/freetype-2.12.1-hadb7bae_2.conda
      - conda: https://conda.anaconda.org/conda-forge/osx-arm64/fribidi-1.0.10-h27ca646_0.tar.bz2
      - conda: https://conda.anaconda.org/conda-forge/osx-arm64/frozenlist-1.5.0-py311hae2e1ce_0.conda
      - conda: https://conda.anaconda.org/conda-forge/noarch/fsspec-2024.10.0-pyhff2d567_0.conda
      - conda: https://conda.anaconda.org/conda-forge/noarch/funcy-2.0-pyhd8ed1ab_0.conda
      - conda: https://conda.anaconda.org/conda-forge/noarch/future-1.0.0-pyhd8ed1ab_0.conda
      - conda: https://conda.anaconda.org/conda-forge/osx-arm64/gdk-pixbuf-2.42.12-h7ddc832_0.conda
      - conda: https://conda.anaconda.org/conda-forge/osx-arm64/gettext-0.22.5-h8414b35_3.conda
      - conda: https://conda.anaconda.org/conda-forge/osx-arm64/gettext-tools-0.22.5-h8414b35_3.conda
      - conda: https://conda.anaconda.org/conda-forge/osx-arm64/gflags-2.2.2-hf9b8971_1005.conda
      - conda: https://conda.anaconda.org/conda-forge/noarch/gitdb-4.0.11-pyhd8ed1ab_0.conda
      - conda: https://conda.anaconda.org/conda-forge/noarch/gitpython-3.1.43-pyhd8ed1ab_0.conda
      - conda: https://conda.anaconda.org/conda-forge/osx-arm64/glog-0.7.1-heb240a5_0.conda
      - conda: https://conda.anaconda.org/conda-forge/noarch/grandalf-0.7-pyhd8ed1ab_0.tar.bz2
      - conda: https://conda.anaconda.org/conda-forge/osx-arm64/graphite2-1.3.13-hebf3989_1003.conda
      - conda: https://conda.anaconda.org/conda-forge/osx-arm64/graphviz-12.0.0-hbf8cc41_0.conda
      - conda: https://conda.anaconda.org/conda-forge/osx-arm64/gtk2-2.24.33-h91d5085_5.conda
      - conda: https://conda.anaconda.org/conda-forge/noarch/gto-1.7.1-pyhd8ed1ab_1.conda
      - conda: https://conda.anaconda.org/conda-forge/osx-arm64/gts-0.7.6-he42f4ea_4.conda
      - conda: https://conda.anaconda.org/conda-forge/noarch/h11-0.14.0-pyhd8ed1ab_0.tar.bz2
      - conda: https://conda.anaconda.org/conda-forge/noarch/h2-4.1.0-pyhd8ed1ab_0.tar.bz2
      - conda: https://conda.anaconda.org/conda-forge/osx-arm64/harfbuzz-9.0.0-h997cde5_1.conda
      - conda: https://conda.anaconda.org/conda-forge/noarch/hpack-4.0.0-pyh9f0ad1d_0.tar.bz2
      - conda: https://conda.anaconda.org/conda-forge/noarch/httpcore-1.0.6-pyhd8ed1ab_0.conda
      - conda: https://conda.anaconda.org/conda-forge/noarch/httpx-0.27.2-pyhd8ed1ab_0.conda
      - conda: https://conda.anaconda.org/conda-forge/noarch/humanize-4.11.0-pyhd8ed1ab_0.conda
      - conda: https://conda.anaconda.org/conda-forge/noarch/hydra-core-1.3.2-pyhd8ed1ab_0.conda
      - conda: https://conda.anaconda.org/conda-forge/noarch/hyperframe-6.0.1-pyhd8ed1ab_0.tar.bz2
      - conda: https://conda.anaconda.org/conda-forge/osx-arm64/icu-75.1-hfee45f7_0.conda
      - conda: https://conda.anaconda.org/conda-forge/noarch/idna-3.10-pyhd8ed1ab_0.conda
      - conda: https://conda.anaconda.org/conda-forge/noarch/importlib-metadata-8.5.0-pyha770c72_0.conda
      - conda: https://conda.anaconda.org/conda-forge/noarch/importlib_resources-6.4.5-pyhd8ed1ab_0.conda
      - conda: https://conda.anaconda.org/conda-forge/noarch/ipykernel-6.29.5-pyh57ce528_0.conda
      - conda: https://conda.anaconda.org/conda-forge/noarch/ipython-8.29.0-pyh707e725_0.conda
      - conda: https://conda.anaconda.org/conda-forge/noarch/ipywidgets-8.1.5-pyhd8ed1ab_0.conda
      - conda: https://conda.anaconda.org/conda-forge/noarch/isodate-0.7.2-pyhd8ed1ab_0.conda
      - conda: https://conda.anaconda.org/conda-forge/noarch/isoduration-20.11.0-pyhd8ed1ab_0.tar.bz2
      - conda: https://conda.anaconda.org/conda-forge/noarch/iterative-telemetry-0.0.9-pyhd8ed1ab_0.conda
      - conda: https://conda.anaconda.org/conda-forge/noarch/jedi-0.19.2-pyhff2d567_0.conda
      - conda: https://conda.anaconda.org/conda-forge/noarch/jinja2-3.1.4-pyhd8ed1ab_0.conda
      - conda: https://conda.anaconda.org/conda-forge/noarch/jmespath-1.0.1-pyhd8ed1ab_0.tar.bz2
      - conda: https://conda.anaconda.org/conda-forge/noarch/json5-0.9.28-pyhff2d567_0.conda
      - conda: https://conda.anaconda.org/conda-forge/osx-arm64/jsonpointer-3.0.0-py311h267d04e_1.conda
      - conda: https://conda.anaconda.org/conda-forge/noarch/jsonschema-4.23.0-pyhd8ed1ab_0.conda
      - conda: https://conda.anaconda.org/conda-forge/noarch/jsonschema-specifications-2024.10.1-pyhd8ed1ab_0.conda
      - conda: https://conda.anaconda.org/conda-forge/noarch/jsonschema-with-format-nongpl-4.23.0-hd8ed1ab_0.conda
      - conda: https://conda.anaconda.org/conda-forge/noarch/jupyter-1.1.1-pyhd8ed1ab_1.conda
      - conda: https://conda.anaconda.org/conda-forge/noarch/jupyter-lsp-2.2.5-pyhd8ed1ab_0.conda
      - conda: https://conda.anaconda.org/conda-forge/noarch/jupyter_client-7.4.9-pyhd8ed1ab_0.conda
      - conda: https://conda.anaconda.org/conda-forge/noarch/jupyter_console-6.6.3-pyhd8ed1ab_0.conda
      - conda: https://conda.anaconda.org/conda-forge/noarch/jupyter_core-5.7.2-pyh31011fe_1.conda
      - conda: https://conda.anaconda.org/conda-forge/noarch/jupyter_events-0.10.0-pyhd8ed1ab_0.conda
      - conda: https://conda.anaconda.org/conda-forge/noarch/jupyter_server-2.14.2-pyhd8ed1ab_0.conda
      - conda: https://conda.anaconda.org/conda-forge/noarch/jupyter_server_terminals-0.5.3-pyhd8ed1ab_0.conda
      - conda: https://conda.anaconda.org/conda-forge/noarch/jupyterlab-4.2.6-pyhff2d567_0.conda
      - conda: https://conda.anaconda.org/conda-forge/noarch/jupyterlab_pygments-0.3.0-pyhd8ed1ab_1.conda
      - conda: https://conda.anaconda.org/conda-forge/noarch/jupyterlab_server-2.27.3-pyhd8ed1ab_0.conda
      - conda: https://conda.anaconda.org/conda-forge/noarch/jupyterlab_widgets-3.0.13-pyhd8ed1ab_0.conda
      - conda: https://conda.anaconda.org/conda-forge/osx-arm64/kiwisolver-1.4.7-py311h2c37856_0.conda
      - conda: https://conda.anaconda.org/conda-forge/noarch/knack-0.12.0-pyhd8ed1ab_0.conda
      - conda: https://conda.anaconda.org/conda-forge/osx-arm64/kombu-5.4.1-py311h267d04e_0.conda
      - conda: https://conda.anaconda.org/conda-forge/osx-arm64/krb5-1.21.3-h237132a_0.conda
      - conda: https://conda.anaconda.org/conda-forge/osx-arm64/lcms2-2.16-ha0e7c42_0.conda
      - conda: https://conda.anaconda.org/conda-forge/osx-arm64/lerc-4.0.0-h9a09cb3_0.tar.bz2
      - conda: https://conda.anaconda.org/conda-forge/osx-arm64/libabseil-20240722.0-cxx17_hf9b8971_1.conda
      - conda: https://conda.anaconda.org/conda-forge/osx-arm64/libarchive-3.7.4-h83d404f_0.conda
      - conda: https://conda.anaconda.org/conda-forge/osx-arm64/libarrow-18.0.0-h6fea68a_0_cpu.conda
      - conda: https://conda.anaconda.org/conda-forge/osx-arm64/libarrow-acero-18.0.0-h286801f_0_cpu.conda
      - conda: https://conda.anaconda.org/conda-forge/osx-arm64/libarrow-dataset-18.0.0-h286801f_0_cpu.conda
      - conda: https://conda.anaconda.org/conda-forge/osx-arm64/libarrow-substrait-18.0.0-hdcc9e87_0_cpu.conda
      - conda: https://conda.anaconda.org/conda-forge/osx-arm64/libasprintf-0.22.5-h8414b35_3.conda
      - conda: https://conda.anaconda.org/conda-forge/osx-arm64/libasprintf-devel-0.22.5-h8414b35_3.conda
      - conda: https://conda.anaconda.org/conda-forge/osx-arm64/libblas-3.9.0-25_osxarm64_openblas.conda
      - conda: https://conda.anaconda.org/conda-forge/osx-arm64/libbrotlicommon-1.1.0-hd74edd7_2.conda
      - conda: https://conda.anaconda.org/conda-forge/osx-arm64/libbrotlidec-1.1.0-hd74edd7_2.conda
      - conda: https://conda.anaconda.org/conda-forge/osx-arm64/libbrotlienc-1.1.0-hd74edd7_2.conda
      - conda: https://conda.anaconda.org/conda-forge/osx-arm64/libcblas-3.9.0-25_osxarm64_openblas.conda
      - conda: https://conda.anaconda.org/conda-forge/osx-arm64/libcrc32c-1.1.2-hbdafb3b_0.tar.bz2
      - conda: https://conda.anaconda.org/conda-forge/osx-arm64/libcurl-8.10.1-h13a7ad3_0.conda
      - conda: https://conda.anaconda.org/conda-forge/osx-arm64/libcxx-19.1.3-ha82da77_0.conda
      - conda: https://conda.anaconda.org/conda-forge/osx-arm64/libdeflate-1.22-hd74edd7_0.conda
      - conda: https://conda.anaconda.org/conda-forge/osx-arm64/libduckdb-1.1.2-h475894c_0.conda
      - conda: https://conda.anaconda.org/conda-forge/osx-arm64/libedit-3.1.20191231-hc8eb9b7_2.tar.bz2
      - conda: https://conda.anaconda.org/conda-forge/osx-arm64/libev-4.33-h93a5062_2.conda
      - conda: https://conda.anaconda.org/conda-forge/osx-arm64/libevent-2.1.12-h2757513_1.conda
      - conda: https://conda.anaconda.org/conda-forge/osx-arm64/libexpat-2.6.3-hf9b8971_0.conda
      - conda: https://conda.anaconda.org/conda-forge/osx-arm64/libffi-3.4.2-h3422bc3_5.tar.bz2
      - conda: https://conda.anaconda.org/conda-forge/osx-arm64/libgcrypt-1.11.0-h99b78c6_1.conda
      - conda: https://conda.anaconda.org/conda-forge/osx-arm64/libgd-2.3.3-hac1b3a8_10.conda
      - conda: https://conda.anaconda.org/conda-forge/osx-arm64/libgettextpo-0.22.5-h8414b35_3.conda
      - conda: https://conda.anaconda.org/conda-forge/osx-arm64/libgettextpo-devel-0.22.5-h8414b35_3.conda
      - conda: https://conda.anaconda.org/conda-forge/osx-arm64/libgfortran-5.0.0-13_2_0_hd922786_3.conda
      - conda: https://conda.anaconda.org/conda-forge/osx-arm64/libgfortran5-13.2.0-hf226fd6_3.conda
      - conda: https://conda.anaconda.org/conda-forge/osx-arm64/libgirepository-1.82.0-h607895c_0.conda
      - conda: https://conda.anaconda.org/conda-forge/osx-arm64/libgit2-1.8.4-h211146d_0.conda
      - conda: https://conda.anaconda.org/conda-forge/osx-arm64/libglib-2.82.2-h07bd6cf_0.conda
      - conda: https://conda.anaconda.org/conda-forge/osx-arm64/libgoogle-cloud-2.30.0-h2e6cea1_0.conda
      - conda: https://conda.anaconda.org/conda-forge/osx-arm64/libgoogle-cloud-storage-2.30.0-h90fd6fa_0.conda
      - conda: https://conda.anaconda.org/conda-forge/osx-arm64/libgpg-error-1.50-h3e7c369_0.conda
      - conda: https://conda.anaconda.org/conda-forge/osx-arm64/libgrpc-1.65.5-h3d9cf25_0.conda
      - conda: https://conda.anaconda.org/conda-forge/osx-arm64/libiconv-1.17-h0d3ecfb_2.conda
      - conda: https://conda.anaconda.org/conda-forge/osx-arm64/libintl-0.22.5-h8414b35_3.conda
      - conda: https://conda.anaconda.org/conda-forge/osx-arm64/libintl-devel-0.22.5-h8414b35_3.conda
      - conda: https://conda.anaconda.org/conda-forge/osx-arm64/libjpeg-turbo-3.0.0-hb547adb_1.conda
      - conda: https://conda.anaconda.org/conda-forge/osx-arm64/liblapack-3.9.0-25_osxarm64_openblas.conda
      - conda: https://conda.anaconda.org/conda-forge/osx-arm64/libnghttp2-1.64.0-h6d7220d_0.conda
      - conda: https://conda.anaconda.org/conda-forge/osx-arm64/libopenblas-0.3.28-openmp_h517c56d_0.conda
      - conda: https://conda.anaconda.org/conda-forge/osx-arm64/libparquet-18.0.0-hda0ea68_0_cpu.conda
      - conda: https://conda.anaconda.org/conda-forge/osx-arm64/libpng-1.6.44-hc14010f_0.conda
      - conda: https://conda.anaconda.org/conda-forge/osx-arm64/libprotobuf-5.27.5-h53f8970_2.conda
      - conda: https://conda.anaconda.org/conda-forge/osx-arm64/libre2-11-2024.07.02-h2348fd5_1.conda
      - conda: https://conda.anaconda.org/conda-forge/osx-arm64/librsvg-2.58.4-h40956f1_0.conda
      - conda: https://conda.anaconda.org/conda-forge/osx-arm64/libsecret-0.18.8-h2b036b6_2.tar.bz2
      - conda: https://conda.anaconda.org/conda-forge/osx-arm64/libsodium-1.0.20-h99b78c6_0.conda
      - conda: https://conda.anaconda.org/conda-forge/osx-arm64/libsqlite-3.47.0-hbaaea75_1.conda
      - conda: https://conda.anaconda.org/conda-forge/osx-arm64/libssh2-1.11.0-h7a5bd25_0.conda
      - conda: https://conda.anaconda.org/conda-forge/osx-arm64/libthrift-0.21.0-h64651cc_0.conda
      - conda: https://conda.anaconda.org/conda-forge/osx-arm64/libtiff-4.7.0-hfce79cd_1.conda
      - conda: https://conda.anaconda.org/conda-forge/osx-arm64/libutf8proc-2.8.0-h1a8c8d9_0.tar.bz2
      - conda: https://conda.anaconda.org/conda-forge/osx-arm64/libwebp-base-1.4.0-h93a5062_0.conda
      - conda: https://conda.anaconda.org/conda-forge/osx-arm64/libxcb-1.17.0-hdb1d25a_0.conda
      - conda: https://conda.anaconda.org/conda-forge/osx-arm64/libxml2-2.13.4-h8424949_2.conda
      - conda: https://conda.anaconda.org/conda-forge/osx-arm64/libzlib-1.3.1-h8359307_2.conda
      - conda: https://conda.anaconda.org/conda-forge/osx-arm64/llvm-openmp-19.1.3-hb52a8e5_0.conda
      - conda: https://conda.anaconda.org/conda-forge/osx-arm64/lz4-c-1.9.4-hb7217d7_0.conda
      - conda: https://conda.anaconda.org/conda-forge/osx-arm64/lzo-2.10-h93a5062_1001.conda
      - conda: https://conda.anaconda.org/conda-forge/noarch/markdown-it-py-3.0.0-pyhd8ed1ab_0.conda
      - conda: https://conda.anaconda.org/conda-forge/osx-arm64/markupsafe-3.0.2-py311h56c23cb_0.conda
      - conda: https://conda.anaconda.org/conda-forge/osx-arm64/matplotlib-3.9.2-py311ha1ab1f8_2.conda
      - conda: https://conda.anaconda.org/conda-forge/osx-arm64/matplotlib-base-3.9.2-py311hbe3227e_2.conda
      - conda: https://conda.anaconda.org/conda-forge/noarch/matplotlib-inline-0.1.7-pyhd8ed1ab_0.conda
      - conda: https://conda.anaconda.org/conda-forge/noarch/mdurl-0.1.2-pyhd8ed1ab_0.conda
      - conda: https://conda.anaconda.org/conda-forge/noarch/mistune-3.0.2-pyhd8ed1ab_0.conda
      - conda: https://conda.anaconda.org/conda-forge/noarch/msal-1.31.0-pyhd8ed1ab_0.conda
      - conda: https://conda.anaconda.org/conda-forge/osx-arm64/msal_extensions-1.1.0-py311h267d04e_1.conda
      - conda: https://conda.anaconda.org/conda-forge/osx-arm64/multidict-6.1.0-py311h30e7462_1.conda
      - conda: https://conda.anaconda.org/conda-forge/noarch/munkres-1.1.4-pyh9f0ad1d_0.tar.bz2
      - conda: https://conda.anaconda.org/conda-forge/noarch/nbclient-0.10.0-pyhd8ed1ab_0.conda
      - conda: https://conda.anaconda.org/conda-forge/noarch/nbconvert-core-7.16.4-pyhd8ed1ab_1.conda
      - conda: https://conda.anaconda.org/conda-forge/noarch/nbformat-5.10.4-pyhd8ed1ab_0.conda
      - conda: https://conda.anaconda.org/conda-forge/osx-arm64/ncurses-6.5-h7bae524_1.conda
      - conda: https://conda.anaconda.org/conda-forge/noarch/nest-asyncio-1.6.0-pyhd8ed1ab_0.conda
      - conda: https://conda.anaconda.org/conda-forge/noarch/networkx-3.4.2-pyhd8ed1ab_1.conda
      - conda: https://conda.anaconda.org/conda-forge/noarch/notebook-7.2.2-pyhd8ed1ab_0.conda
      - conda: https://conda.anaconda.org/conda-forge/noarch/notebook-shim-0.2.4-pyhd8ed1ab_0.conda
      - conda: https://conda.anaconda.org/conda-forge/osx-arm64/numpy-2.1.2-py311h6de8079_0.conda
      - conda: https://conda.anaconda.org/conda-forge/noarch/omegaconf-2.3.0-pyhd8ed1ab_0.conda
      - conda: https://conda.anaconda.org/conda-forge/osx-arm64/openjpeg-2.5.2-h9f1df11_0.conda
      - conda: https://conda.anaconda.org/conda-forge/osx-arm64/openssl-3.3.2-h8359307_0.conda
      - conda: https://conda.anaconda.org/conda-forge/osx-arm64/orc-2.0.2-h4a9587e_1.conda
      - conda: https://conda.anaconda.org/conda-forge/osx-arm64/orjson-3.10.10-py311h124505c_0.conda
      - conda: https://conda.anaconda.org/conda-forge/noarch/overrides-7.7.0-pyhd8ed1ab_0.conda
      - conda: https://conda.anaconda.org/conda-forge/noarch/packaging-24.1-pyhd8ed1ab_0.conda
      - conda: https://conda.anaconda.org/conda-forge/osx-arm64/pandas-2.2.3-py311h9cb3ce9_1.conda
      - conda: https://conda.anaconda.org/conda-forge/noarch/pandocfilters-1.5.0-pyhd8ed1ab_0.tar.bz2
      - conda: https://conda.anaconda.org/conda-forge/osx-arm64/pango-1.54.0-h9ee27a3_2.conda
      - conda: https://conda.anaconda.org/conda-forge/noarch/parso-0.8.4-pyhd8ed1ab_0.conda
      - conda: https://conda.anaconda.org/conda-forge/osx-arm64/pathlib2-2.3.7.post1-py311h267d04e_4.conda
      - conda: https://conda.anaconda.org/conda-forge/noarch/pathspec-0.12.1-pyhd8ed1ab_0.conda
      - conda: https://conda.anaconda.org/conda-forge/noarch/patsy-1.0.1-pyhff2d567_0.conda
      - conda: https://conda.anaconda.org/conda-forge/osx-arm64/pcre2-10.44-h297a79d_2.conda
      - conda: https://conda.anaconda.org/conda-forge/noarch/pexpect-4.9.0-pyhd8ed1ab_0.conda
      - conda: https://conda.anaconda.org/conda-forge/noarch/pickleshare-0.7.5-py_1003.tar.bz2
      - conda: https://conda.anaconda.org/conda-forge/osx-arm64/pillow-11.0.0-py311h3894ae9_0.conda
      - conda: https://conda.anaconda.org/conda-forge/noarch/pip-24.3.1-pyh8b19718_0.conda
      - conda: https://conda.anaconda.org/conda-forge/osx-arm64/pixman-0.43.4-hebf3989_0.conda
      - conda: https://conda.anaconda.org/conda-forge/noarch/pkgutil-resolve-name-1.3.10-pyhd8ed1ab_1.conda
      - conda: https://conda.anaconda.org/conda-forge/noarch/platformdirs-3.11.0-pyhd8ed1ab_0.conda
      - conda: https://conda.anaconda.org/conda-forge/osx-arm64/portalocker-2.10.1-py311h267d04e_1.conda
      - conda: https://conda.anaconda.org/conda-forge/noarch/prefixed-0.9.0-pyhd8ed1ab_0.conda
      - conda: https://conda.anaconda.org/conda-forge/noarch/prometheus_client-0.21.0-pyhd8ed1ab_0.conda
      - conda: https://conda.anaconda.org/conda-forge/noarch/prompt-toolkit-3.0.48-pyha770c72_0.conda
      - conda: https://conda.anaconda.org/conda-forge/noarch/prompt_toolkit-3.0.48-hd8ed1ab_0.conda
      - conda: https://conda.anaconda.org/conda-forge/osx-arm64/propcache-0.2.0-py311h460d6c5_2.conda
      - conda: https://conda.anaconda.org/conda-forge/osx-arm64/psutil-6.1.0-py311hae2e1ce_0.conda
      - conda: https://conda.anaconda.org/conda-forge/osx-arm64/pthread-stubs-0.4-hd74edd7_1002.conda
      - conda: https://conda.anaconda.org/conda-forge/noarch/ptyprocess-0.7.0-pyhd3deb0d_0.tar.bz2
      - conda: https://conda.anaconda.org/conda-forge/noarch/pure_eval-0.2.3-pyhd8ed1ab_0.conda
      - conda: https://conda.anaconda.org/conda-forge/osx-arm64/pyarrow-18.0.0-py311h35c05fe_0.conda
      - conda: https://conda.anaconda.org/conda-forge/osx-arm64/pyarrow-core-18.0.0-py311he04fa90_0_cpu.conda
      - conda: https://conda.anaconda.org/conda-forge/noarch/pyarrow-stubs-17.11-pyhd8ed1ab_0.conda
      - conda: https://conda.anaconda.org/conda-forge/osx-arm64/pycairo-1.27.0-py311h84a5a08_0.conda
      - conda: https://conda.anaconda.org/conda-forge/noarch/pycparser-2.22-pyhd8ed1ab_0.conda
      - conda: https://conda.anaconda.org/conda-forge/noarch/pydantic-2.9.2-pyhd8ed1ab_0.conda
      - conda: https://conda.anaconda.org/conda-forge/osx-arm64/pydantic-core-2.23.4-py311h481aa64_0.conda
      - conda: https://conda.anaconda.org/conda-forge/osx-arm64/pydot-3.0.1-py311h267d04e_1.conda
      - conda: https://conda.anaconda.org/conda-forge/osx-arm64/pygit2-1.15.1-py311h460d6c5_1.conda
      - conda: https://conda.anaconda.org/conda-forge/noarch/pygments-2.18.0-pyhd8ed1ab_0.conda
      - conda: https://conda.anaconda.org/conda-forge/osx-arm64/pygobject-3.50.0-py311h467c0ba_1.conda
      - conda: https://conda.anaconda.org/conda-forge/noarch/pygtrie-2.5.0-pyhd8ed1ab_0.tar.bz2
      - conda: https://conda.anaconda.org/conda-forge/noarch/pyjwt-2.9.0-pyhd8ed1ab_1.conda
      - conda: https://conda.anaconda.org/conda-forge/osx-arm64/pyobjc-core-10.3.1-py311h09e6bbd_1.conda
      - conda: https://conda.anaconda.org/conda-forge/osx-arm64/pyobjc-framework-cocoa-10.3.1-py311h09e6bbd_1.conda
      - conda: https://conda.anaconda.org/conda-forge/noarch/pyopenssl-24.2.1-pyhd8ed1ab_2.conda
      - conda: https://conda.anaconda.org/conda-forge/noarch/pyparsing-3.2.0-pyhd8ed1ab_1.conda
      - conda: https://conda.anaconda.org/conda-forge/noarch/pysocks-1.7.1-pyha2e5f31_6.tar.bz2
      - conda: https://conda.anaconda.org/conda-forge/osx-arm64/python-3.11.10-hc51fdd5_3_cpython.conda
      - conda: https://conda.anaconda.org/conda-forge/noarch/python-dateutil-2.9.0-pyhd8ed1ab_0.conda
      - conda: https://conda.anaconda.org/conda-forge/osx-arm64/python-duckdb-1.1.2-py311h6885ffc_1.conda
      - conda: https://conda.anaconda.org/conda-forge/noarch/python-fastjsonschema-2.20.0-pyhd8ed1ab_0.conda
      - conda: https://conda.anaconda.org/conda-forge/osx-arm64/python-gssapi-1.9.0-py311heacfbe3_0.conda
      - conda: https://conda.anaconda.org/conda-forge/noarch/python-json-logger-2.0.7-pyhd8ed1ab_0.conda
      - conda: https://conda.anaconda.org/conda-forge/noarch/python-tzdata-2024.2-pyhd8ed1ab_0.conda
      - conda: https://conda.anaconda.org/conda-forge/osx-arm64/python_abi-3.11-5_cp311.conda
      - conda: https://conda.anaconda.org/conda-forge/noarch/pytz-2024.1-pyhd8ed1ab_0.conda
      - conda: https://conda.anaconda.org/conda-forge/noarch/pywin32-on-windows-0.1.0-pyh1179c8e_3.tar.bz2
      - conda: https://conda.anaconda.org/conda-forge/osx-arm64/pyyaml-6.0.2-py311h460d6c5_1.conda
      - conda: https://conda.anaconda.org/conda-forge/osx-arm64/pyzmq-26.2.0-py311h730b646_3.conda
      - conda: https://conda.anaconda.org/conda-forge/osx-arm64/qhull-2020.2-h420ef59_5.conda
      - conda: https://conda.anaconda.org/conda-forge/osx-arm64/re2-2024.07.02-hcd0e937_1.conda
      - conda: https://conda.anaconda.org/conda-forge/osx-arm64/readline-8.2-h92ec313_1.conda
      - conda: https://conda.anaconda.org/conda-forge/noarch/referencing-0.35.1-pyhd8ed1ab_0.conda
      - conda: https://conda.anaconda.org/conda-forge/noarch/requests-2.32.3-pyhd8ed1ab_0.conda
      - conda: https://conda.anaconda.org/conda-forge/noarch/rfc3339-validator-0.1.4-pyhd8ed1ab_0.tar.bz2
      - conda: https://conda.anaconda.org/conda-forge/noarch/rfc3986-validator-0.1.1-pyh9f0ad1d_0.tar.bz2
      - conda: https://conda.anaconda.org/conda-forge/noarch/rich-13.9.3-pyhd8ed1ab_0.conda
      - conda: https://conda.anaconda.org/conda-forge/osx-arm64/rpds-py-0.21.0-py311h3ff9189_0.conda
      - conda: https://conda.anaconda.org/conda-forge/osx-arm64/ruamel.yaml-0.18.6-py311hae2e1ce_1.conda
      - conda: https://conda.anaconda.org/conda-forge/osx-arm64/ruamel.yaml.clib-0.2.8-py311hae2e1ce_1.conda
      - conda: https://conda.anaconda.org/conda-forge/noarch/s3fs-2024.10.0-pyhd8ed1ab_0.conda
      - conda: https://conda.anaconda.org/conda-forge/noarch/s3transfer-0.10.3-pyhd8ed1ab_0.conda
      - conda: https://conda.anaconda.org/conda-forge/osx-arm64/scipy-1.14.1-py311hf1db568_1.conda
      - conda: https://conda.anaconda.org/conda-forge/noarch/scmrepo-3.3.8-pyhd8ed1ab_0.conda
      - conda: https://conda.anaconda.org/conda-forge/noarch/seaborn-0.13.2-hd8ed1ab_2.conda
      - conda: https://conda.anaconda.org/conda-forge/noarch/seaborn-base-0.13.2-pyhd8ed1ab_2.conda
      - conda: https://conda.anaconda.org/conda-forge/noarch/semver-3.0.2-pyhd8ed1ab_0.conda
      - conda: https://conda.anaconda.org/conda-forge/noarch/send2trash-1.8.3-pyh31c8845_0.conda
      - conda: https://conda.anaconda.org/conda-forge/noarch/setuptools-75.1.0-pyhd8ed1ab_0.conda
      - conda: https://conda.anaconda.org/conda-forge/noarch/shellingham-1.5.4-pyhd8ed1ab_0.conda
      - conda: https://conda.anaconda.org/conda-forge/noarch/shortuuid-1.0.13-pyhd8ed1ab_0.conda
      - conda: https://conda.anaconda.org/conda-forge/noarch/shtab-1.7.1-pyhd8ed1ab_0.conda
      - conda: https://conda.anaconda.org/conda-forge/noarch/six-1.16.0-pyh6c4a22f_0.tar.bz2
      - conda: https://conda.anaconda.org/conda-forge/noarch/smmap-5.0.0-pyhd8ed1ab_0.tar.bz2
      - conda: https://conda.anaconda.org/conda-forge/osx-arm64/snappy-1.2.1-hd02b534_0.conda
      - conda: https://conda.anaconda.org/conda-forge/noarch/sniffio-1.3.1-pyhd8ed1ab_0.conda
      - conda: https://conda.anaconda.org/conda-forge/noarch/soupsieve-2.5-pyhd8ed1ab_1.conda
      - conda: https://conda.anaconda.org/conda-forge/noarch/sqltrie-0.11.1-pyhd8ed1ab_0.conda
      - conda: https://conda.anaconda.org/conda-forge/noarch/stack_data-0.6.2-pyhd8ed1ab_0.conda
      - conda: https://conda.anaconda.org/conda-forge/osx-arm64/statsmodels-0.14.4-py311h0f07fe1_0.conda
      - conda: https://conda.anaconda.org/conda-forge/noarch/tabulate-0.9.0-pyhd8ed1ab_1.tar.bz2
      - conda: https://conda.anaconda.org/conda-forge/noarch/terminado-0.18.1-pyh31c8845_0.conda
      - conda: https://conda.anaconda.org/conda-forge/noarch/tinycss2-1.4.0-pyhd8ed1ab_0.conda
      - conda: https://conda.anaconda.org/conda-forge/osx-arm64/tk-8.6.13-h5083fa2_1.conda
      - conda: https://conda.anaconda.org/conda-forge/noarch/tomli-2.1.0-pyhff2d567_0.conda
      - conda: https://conda.anaconda.org/conda-forge/noarch/tomlkit-0.13.2-pyha770c72_0.conda
      - conda: https://conda.anaconda.org/conda-forge/osx-arm64/tornado-6.4.1-py311h460d6c5_1.conda
      - conda: https://conda.anaconda.org/conda-forge/noarch/tqdm-4.66.6-pyhd8ed1ab_0.conda
      - conda: https://conda.anaconda.org/conda-forge/noarch/traitlets-5.14.3-pyhd8ed1ab_0.conda
      - conda: https://conda.anaconda.org/conda-forge/noarch/typer-0.12.5-pyhd8ed1ab_0.conda
      - conda: https://conda.anaconda.org/conda-forge/noarch/typer-slim-0.12.5-pyhd8ed1ab_0.conda
      - conda: https://conda.anaconda.org/conda-forge/noarch/typer-slim-standard-0.12.5-hd8ed1ab_0.conda
      - conda: https://conda.anaconda.org/conda-forge/noarch/types-python-dateutil-2.9.0.20241003-pyhff2d567_0.conda
      - conda: https://conda.anaconda.org/conda-forge/noarch/typing-extensions-4.12.2-hd8ed1ab_0.conda
      - conda: https://conda.anaconda.org/conda-forge/noarch/typing_extensions-4.12.2-pyha770c72_0.conda
      - conda: https://conda.anaconda.org/conda-forge/noarch/typing_utils-0.1.0-pyhd8ed1ab_0.tar.bz2
      - conda: https://conda.anaconda.org/conda-forge/noarch/tzdata-2024b-hc8b5060_0.conda
      - conda: https://conda.anaconda.org/conda-forge/osx-arm64/unicodedata2-15.1.0-py311hae2e1ce_1.conda
      - conda: https://conda.anaconda.org/conda-forge/noarch/uri-template-1.3.0-pyhd8ed1ab_0.conda
      - conda: https://conda.anaconda.org/conda-forge/noarch/urllib3-2.2.3-pyhd8ed1ab_0.conda
      - conda: https://conda.anaconda.org/conda-forge/noarch/vine-5.1.0-pyhd8ed1ab_0.conda
      - conda: https://conda.anaconda.org/conda-forge/noarch/voluptuous-0.15.2-pyhd8ed1ab_1.conda
      - conda: https://conda.anaconda.org/conda-forge/noarch/wcwidth-0.2.13-pyhd8ed1ab_0.conda
      - conda: https://conda.anaconda.org/conda-forge/noarch/webcolors-24.8.0-pyhd8ed1ab_0.conda
      - conda: https://conda.anaconda.org/conda-forge/noarch/webdav4-0.10.0-pyhd8ed1ab_0.conda
      - conda: https://conda.anaconda.org/conda-forge/noarch/webencodings-0.5.1-pyhd8ed1ab_2.conda
      - conda: https://conda.anaconda.org/conda-forge/noarch/websocket-client-1.8.0-pyhd8ed1ab_0.conda
      - conda: https://conda.anaconda.org/conda-forge/noarch/wheel-0.45.0-pyhd8ed1ab_0.conda
      - conda: https://conda.anaconda.org/conda-forge/noarch/widgetsnbextension-4.0.13-pyhd8ed1ab_0.conda
      - conda: https://conda.anaconda.org/conda-forge/osx-arm64/wrapt-1.16.0-py311h460d6c5_1.conda
      - conda: https://conda.anaconda.org/conda-forge/osx-arm64/xorg-libxau-1.0.11-hd74edd7_1.conda
      - conda: https://conda.anaconda.org/conda-forge/osx-arm64/xorg-libxdmcp-1.1.5-hd74edd7_0.conda
      - conda: https://conda.anaconda.org/conda-forge/osx-arm64/xz-5.2.6-h57fd34a_0.tar.bz2
      - conda: https://conda.anaconda.org/conda-forge/osx-arm64/yaml-0.2.5-h3422bc3_2.tar.bz2
      - conda: https://conda.anaconda.org/conda-forge/osx-arm64/yarl-1.16.0-py311hae2e1ce_0.conda
      - conda: https://conda.anaconda.org/conda-forge/noarch/zc.lockfile-3.0.post1-pyhd8ed1ab_0.conda
      - conda: https://conda.anaconda.org/conda-forge/osx-arm64/zeromq-4.3.5-h9f5b81c_6.conda
      - conda: https://conda.anaconda.org/conda-forge/noarch/zipp-3.20.2-pyhd8ed1ab_0.conda
      - conda: https://conda.anaconda.org/conda-forge/osx-arm64/zlib-1.3.1-h8359307_2.conda
      - conda: https://conda.anaconda.org/conda-forge/osx-arm64/zstandard-0.23.0-py311ha60cc69_1.conda
      - conda: https://conda.anaconda.org/conda-forge/osx-arm64/zstd-1.5.6-hb46c0d2_0.conda
      - pypi: https://files.pythonhosted.org/packages/e3/51/9b208e85196941db2f0654ad0357ca6388ab3ed67efdbfc799f35d1f83aa/colorlog-6.9.0-py3-none-any.whl
      - pypi: https://files.pythonhosted.org/packages/6c/4a/c3b77fc1a24510b08918b43a473410c0168f6e657118807015f1f1edceea/docopt_ng-0.9.0-py3-none-any.whl
      - pypi: https://files.pythonhosted.org/packages/48/05/734952810be7e11f7d871f227c8ddc27907c23d76d15faff83845b960ede/manylog-0.1.0-py3-none-any.whl
      - pypi: https://files.pythonhosted.org/packages/42/ae/d3adea9bb4a1342763556078b5765e666f8fdf242e00f3f6657380920972/msgpack-1.1.0-cp311-cp311-macosx_11_0_arm64.whl
      - pypi: https://files.pythonhosted.org/packages/36/ed/0544f3fa46c257f0076688a6b522457dafcac1a70d3446ccd192a15b4b56/progress_api-0.1.0-py3-none-any.whl
      - pypi: https://files.pythonhosted.org/packages/b5/7b/c1ae17d5602aa68c8d8959ed81e445dbde1c59a4c4070ee51fe2c95db0da/sandal-0.1.0-py3-none-any.whl
packages:
- conda: https://conda.anaconda.org/conda-forge/linux-64/_libgcc_mutex-0.1-conda_forge.tar.bz2
  sha256: fe51de6107f9edc7aa4f786a70f4a883943bc9d39b3bb7307c04c41410990726
  md5: d7c89558ba9fa0495403155b64376d81
  license: None
  purls: []
  size: 2562
  timestamp: 1578324546067
- conda: https://conda.anaconda.org/conda-forge/linux-64/_openmp_mutex-4.5-2_gnu.tar.bz2
  build_number: 16
  sha256: fbe2c5e56a653bebb982eda4876a9178aedfc2b545f25d0ce9c4c0b508253d22
  md5: 73aaf86a425cc6e73fcf236a5a46396d
  depends:
  - _libgcc_mutex 0.1 conda_forge
  - libgomp >=7.5.0
  constrains:
  - openmp_impl 9999
  license: BSD-3-Clause
  license_family: BSD
  purls: []
  size: 23621
  timestamp: 1650670423406
- conda: https://conda.anaconda.org/conda-forge/noarch/adal-1.2.7-pyhd8ed1ab_0.tar.bz2
  sha256: 3631c3713355d8fa81a77489dbc803b5004ea3be7e02b4ac9c16391f67dc57d5
  md5: 1a0f134d22bad81e93f1e130b35afb35
  depends:
  - cryptography >=1.1.0
  - pyjwt >=1.0.0
  - python >=3.6
  - python-dateutil >=2.1.0
  - requests >=2.0.0
  license: MIT
  license_family: MIT
  purls:
  - pkg:pypi/adal?source=hash-mapping
  size: 36420
  timestamp: 1617781742370
- conda: https://conda.anaconda.org/conda-forge/noarch/adlfs-2024.7.0-pyhd8ed1ab_0.conda
  sha256: 517d70e2146a5c3cd6f535eba0f358cc290e9d0eb58dd3482f040846a5d3104a
  md5: 0d774613255df3ee00340b616d00f0d0
  depends:
  - aiohttp >=3.7.0
  - azure-core >=1.23.1,<2.0.0
  - azure-datalake-store >=0.0.46,<0.1
  - azure-identity
  - azure-storage-blob >=12.12.0
  - fsspec >=2023.12.0
  - python >=3.8
  license: BSD-3-Clause
  license_family: BSD
  purls:
  - pkg:pypi/adlfs?source=hash-mapping
  size: 39374
  timestamp: 1721689432618
- conda: https://conda.anaconda.org/conda-forge/noarch/aiobotocore-2.15.1-pyhd8ed1ab_0.conda
  sha256: d888dd7771667862ede7c8bbef09d06c00239e4e5e3caf7fd625d32ab731c35c
  md5: 341f4502c79c3e863adc7273078d2cdb
  depends:
  - aiohttp >=3.9.2,<4.0.0
  - aioitertools >=0.5.1,<1.0.0
  - botocore >=1.35.16,<1.35.24
  - python >=3.8
  - wrapt >=1.10.10,<2.0.0
  license: Apache-2.0
  license_family: Apache
  purls:
  - pkg:pypi/aiobotocore?source=hash-mapping
  size: 67026
  timestamp: 1726992293089
- conda: https://conda.anaconda.org/conda-forge/noarch/aiohappyeyeballs-2.4.3-pyhd8ed1ab_0.conda
  sha256: cfa5bed6ad8d00c2bc2c6ccf115e91ef1a9981b73c68537b247f1a964a841cac
  md5: ec763b0a58960558ca0ad7255a51a237
  depends:
  - python >=3.8.0
  license: PSF-2.0
  license_family: PSF
  purls:
  - pkg:pypi/aiohappyeyeballs?source=hash-mapping
  size: 19271
  timestamp: 1727779893392
- conda: https://conda.anaconda.org/conda-forge/linux-64/aiohttp-3.10.10-py311h2dc5d0c_0.conda
  sha256: 2cb730af6dc5f2137e28f2b5008cfd16869ac1b69d37be10fac1f238a8f8620f
  md5: 4f0fa0019a6e7be77db3609a707a4581
  depends:
  - __glibc >=2.17,<3.0.a0
  - aiohappyeyeballs >=2.3.0
  - aiosignal >=1.1.2
  - attrs >=17.3.0
  - frozenlist >=1.1.1
  - libgcc >=13
  - multidict >=4.5,<7.0
  - python >=3.11,<3.12.0a0
  - python_abi 3.11.* *_cp311
  - yarl >=1.12.0,<2.0
  license: MIT AND Apache-2.0
  license_family: Apache
  purls:
  - pkg:pypi/aiohttp?source=hash-mapping
  size: 842364
  timestamp: 1728629173688
- conda: https://conda.anaconda.org/conda-forge/osx-arm64/aiohttp-3.10.10-py311h0ecf0c1_0.conda
  sha256: e46f6321ee323c45c7ffc85388b54670f85fe3ce5f51c365702d4251beba2635
  md5: c0a9c1e0fdae8eabae8bc31aca207315
  depends:
  - __osx >=11.0
  - aiohappyeyeballs >=2.3.0
  - aiosignal >=1.1.2
  - attrs >=17.3.0
  - frozenlist >=1.1.1
  - multidict >=4.5,<7.0
  - python >=3.11,<3.12.0a0
  - python >=3.11,<3.12.0a0 *_cpython
  - python_abi 3.11.* *_cp311
  - yarl >=1.12.0,<2.0
  license: MIT AND Apache-2.0
  license_family: Apache
  purls:
  - pkg:pypi/aiohttp?source=hash-mapping
  size: 812361
  timestamp: 1728629264152
- conda: https://conda.anaconda.org/conda-forge/noarch/aiohttp-retry-2.8.3-pyhd8ed1ab_0.tar.bz2
  sha256: 1a0098aa927a06daae6457eaaeee29092c1f6c174b2e1d3a523816d22b447bfe
  md5: 63075586964c3e0d53e1a8d804d89090
  depends:
  - aiohttp
  - python >=3.6
  license: MIT
  license_family: MIT
  purls:
  - pkg:pypi/aiohttp-retry?source=hash-mapping
  size: 13142
  timestamp: 1660544804883
- conda: https://conda.anaconda.org/conda-forge/noarch/aioitertools-0.12.0-pyhd8ed1ab_0.conda
  sha256: b1a2574b136938fc4cc54403766032575a046a611d95899537ba2a6e0b6d98f1
  md5: 222c275312d71dd318108df50d6452a1
  depends:
  - python >=3.6
  - typing_extensions >=4.0
  license: MIT
  license_family: MIT
  purls:
  - pkg:pypi/aioitertools?source=hash-mapping
  size: 24990
  timestamp: 1727030367306
- conda: https://conda.anaconda.org/conda-forge/noarch/aiosignal-1.3.1-pyhd8ed1ab_0.tar.bz2
  sha256: 575c742e14c86575986dc867463582a970463da50b77264cdf54df74f5563783
  md5: d1e1eb7e21a9e2c74279d87dafb68156
  depends:
  - frozenlist >=1.1.0
  - python >=3.7
  license: Apache-2.0
  license_family: APACHE
  purls:
  - pkg:pypi/aiosignal?source=hash-mapping
  size: 12730
  timestamp: 1667935912504
- conda: https://conda.anaconda.org/conda-forge/linux-64/alsa-lib-1.2.13-hb9d3cd8_0.conda
  sha256: f507b58f77eabc0cc133723cb7fc45c053d551f234df85e70fb3ede082b0cd53
  md5: ae1370588aa6a5157c34c73e9bbb36a0
  depends:
  - __glibc >=2.17,<3.0.a0
  - libgcc >=13
  license: LGPL-2.1-or-later
  license_family: GPL
  purls: []
  size: 560238
  timestamp: 1731489643707
- conda: https://conda.anaconda.org/conda-forge/noarch/amqp-5.2.0-pyhd8ed1ab_1.conda
  sha256: d445abfa5580fc4978eae39dd9268379cc6cffdb630108b38b03f0032899bc63
  md5: 23e198e6df09c2c441640f1bcd1c7822
  depends:
  - python >=3.6
  - vine >=5.0.0,<6.0.0
  license: BSD-3-Clause
  license_family: BSD
  purls:
  - pkg:pypi/amqp?source=hash-mapping
  size: 47876
  timestamp: 1703885401252
- conda: https://conda.anaconda.org/conda-forge/noarch/annotated-types-0.7.0-pyhd8ed1ab_0.conda
  sha256: 668f0825b6c18e4012ca24a0070562b6ec801ebc7008228a428eb52b4038873f
  md5: 7e9f4612544c8edbfd6afad17f1bd045
  depends:
  - python >=3.7
  - typing-extensions >=4.0.0
  license: MIT
  license_family: MIT
  purls:
  - pkg:pypi/annotated-types?source=hash-mapping
  size: 18235
  timestamp: 1716290348421
- conda: https://conda.anaconda.org/conda-forge/noarch/antlr-python-runtime-4.9.3-pyhd8ed1ab_1.tar.bz2
  sha256: b91f8ab4ac2b48972fbee1fc8e092cc452fdf59156e4ff2322c94bbf73650f94
  md5: c88eaec8de9ae1fa161205aa18e7a5b1
  depends:
  - python >=3.6
  license: BSD-3-Clause
  license_family: BSD
  purls:
  - pkg:pypi/antlr4-python3-runtime?source=hash-mapping
  size: 101065
  timestamp: 1638309284042
- conda: https://conda.anaconda.org/conda-forge/noarch/anyio-4.6.2.post1-pyhd8ed1ab_0.conda
  sha256: 4b54b7ce79d818e3cce54ae4d552dba51b7afac160ceecdefd04b3917a37c502
  md5: 688697ec5e9588bdded167d19577625b
  depends:
  - exceptiongroup >=1.0.2
  - idna >=2.8
  - python >=3.9
  - sniffio >=1.1
  - typing_extensions >=4.1
  constrains:
  - uvloop >=0.21.0b1
  - trio >=0.26.1
  license: MIT
  license_family: MIT
  purls:
  - pkg:pypi/anyio?source=hash-mapping
  size: 109864
  timestamp: 1728935803440
- conda: https://conda.anaconda.org/conda-forge/noarch/appdirs-1.4.4-pyh9f0ad1d_0.tar.bz2
  sha256: ae9fb8f68281f84482f2c234379aa12405a9e365151d43af20b3ae1f17312111
  md5: 5f095bc6454094e96f146491fd03633b
  depends:
  - python
  license: MIT
  license_family: MIT
  purls:
  - pkg:pypi/appdirs?source=hash-mapping
  size: 12840
  timestamp: 1603108499239
- conda: https://conda.anaconda.org/conda-forge/noarch/appnope-0.1.4-pyhd8ed1ab_0.conda
  sha256: 45ae2d41f4a4dcf8707633d3d7ae376fc62f0c09b1d063c3049c3f6f8c911670
  md5: cc4834a9ee7cc49ce8d25177c47b10d8
  depends:
  - python >=3.7
  license: BSD-2-Clause
  license_family: BSD
  purls:
  - pkg:pypi/appnope?source=hash-mapping
  size: 10241
  timestamp: 1707233195627
- conda: https://conda.anaconda.org/conda-forge/noarch/argcomplete-3.5.1-pyhd8ed1ab_0.conda
  sha256: b2c1cb869915a96d5e2d922719edf2fc6824a15ecf666ecc18fc281d2177d224
  md5: f1f7b435e0e99368020f21447e477b70
  depends:
  - python >=3.8
  license: Apache-2.0
  license_family: Apache
  purls:
  - pkg:pypi/argcomplete?source=hash-mapping
  size: 41268
  timestamp: 1728339105769
- conda: https://conda.anaconda.org/conda-forge/noarch/argon2-cffi-23.1.0-pyhd8ed1ab_0.conda
  sha256: 130766446f5507bd44df957b6b5c898a8bd98f024bb426ed6cb9ff1ad67fc677
  md5: 3afef1f55a1366b4d3b6a0d92e2235e4
  depends:
  - argon2-cffi-bindings
  - python >=3.7
  - typing-extensions
  constrains:
  - argon2_cffi ==999
  license: MIT
  license_family: MIT
  purls:
  - pkg:pypi/argon2-cffi?source=hash-mapping
  size: 18602
  timestamp: 1692818472638
- conda: https://conda.anaconda.org/conda-forge/linux-64/argon2-cffi-bindings-21.2.0-py311h9ecbd09_5.conda
  sha256: d1af1fbcb698c2e07b0d1d2b98384dd6021fa55c8bcb920e3652e0b0c393881b
  md5: 18143eab7fcd6662c604b85850f0db1e
  depends:
  - __glibc >=2.17,<3.0.a0
  - cffi >=1.0.1
  - libgcc >=13
  - python >=3.11,<3.12.0a0
  - python_abi 3.11.* *_cp311
  license: MIT
  license_family: MIT
  purls:
  - pkg:pypi/argon2-cffi-bindings?source=hash-mapping
  size: 35025
  timestamp: 1725356735679
- conda: https://conda.anaconda.org/conda-forge/osx-arm64/argon2-cffi-bindings-21.2.0-py311h460d6c5_5.conda
  sha256: 6eabd1bcefc235b7943688d865519577d7668a2f4dc3a24ee34d81eb4bfe77d1
  md5: 1e8260965552c6ec86453b7d15a598de
  depends:
  - __osx >=11.0
  - cffi >=1.0.1
  - python >=3.11,<3.12.0a0
  - python >=3.11,<3.12.0a0 *_cpython
  - python_abi 3.11.* *_cp311
  license: MIT
  license_family: MIT
  purls:
  - pkg:pypi/argon2-cffi-bindings?source=hash-mapping
  size: 33008
  timestamp: 1725356833036
- conda: https://conda.anaconda.org/conda-forge/noarch/arrow-1.3.0-pyhd8ed1ab_0.conda
  sha256: ff49825c7f9e29e09afa6284300810e7a8640d621740efb47c4541f4dc4969db
  md5: b77d8c2313158e6e461ca0efb1c2c508
  depends:
  - python >=3.8
  - python-dateutil >=2.7.0
  - types-python-dateutil >=2.8.10
  license: Apache-2.0
  license_family: Apache
  purls:
  - pkg:pypi/arrow?source=hash-mapping
  size: 100096
  timestamp: 1696129131844
- conda: https://conda.anaconda.org/conda-forge/noarch/asttokens-2.4.1-pyhd8ed1ab_0.conda
  sha256: 708168f026df19a0344983754d27d1f7b28bb21afc7b97a82f02c4798a3d2111
  md5: 5f25798dcefd8252ce5f9dc494d5f571
  depends:
  - python >=3.5
  - six >=1.12.0
  license: Apache-2.0
  license_family: Apache
  purls:
  - pkg:pypi/asttokens?source=hash-mapping
  size: 28922
  timestamp: 1698341257884
- conda: https://conda.anaconda.org/conda-forge/noarch/async-lru-2.0.4-pyhd8ed1ab_0.conda
  sha256: 7ed83731979fe5b046c157730e50af0e24454468bbba1ed8fc1a3107db5d7518
  md5: 3d081de3a6ea9f894bbb585e8e3a4dcb
  depends:
  - python >=3.8
  - typing_extensions >=4.0.0
  license: MIT
  license_family: MIT
  purls:
  - pkg:pypi/async-lru?source=hash-mapping
  size: 15342
  timestamp: 1690563152778
- conda: https://conda.anaconda.org/conda-forge/noarch/asyncssh-2.18.0-pyhd8ed1ab_0.conda
  sha256: 7b254b337fa84e76042f86800361e0c0ead0d4051173bbbc4cc16a98d5ee44f7
  md5: 2a7f84c5ac24e2ba94c3d5263226e3d5
  depends:
  - cryptography >=39.0
  - pyopenssl >=23.0.0
  - python >=3.8
  - python-gssapi >=1.2.0
  - typing_extensions >=4.0.0
  license: EPL-1.0
  purls:
  - pkg:pypi/asyncssh?source=hash-mapping
  size: 243442
  timestamp: 1730124541245
- conda: https://conda.anaconda.org/conda-forge/linux-64/atk-1.0-2.38.0-h04ea711_2.conda
  sha256: df682395d05050cd1222740a42a551281210726a67447e5258968dd55854302e
  md5: f730d54ba9cd543666d7220c9f7ed563
  depends:
  - libgcc-ng >=12
  - libglib >=2.80.0,<3.0a0
  - libstdcxx-ng >=12
  constrains:
  - atk-1.0 2.38.0
  license: LGPL-2.0-or-later
  license_family: LGPL
  purls: []
  size: 355900
  timestamp: 1713896169874
- conda: https://conda.anaconda.org/conda-forge/osx-arm64/atk-1.0-2.38.0-hd03087b_2.conda
  sha256: b0747f9b1bc03d1932b4d8c586f39a35ac97e7e72fe6e63f2b2a2472d466f3c1
  md5: 57301986d02d30d6805fdce6c99074ee
  depends:
  - __osx >=11.0
  - libcxx >=16
  - libglib >=2.80.0,<3.0a0
  - libintl >=0.22.5,<1.0a0
  constrains:
  - atk-1.0 2.38.0
  license: LGPL-2.0-or-later
  license_family: LGPL
  purls: []
  size: 347530
  timestamp: 1713896411580
- conda: https://conda.anaconda.org/conda-forge/noarch/atpublic-5.0-pyhd8ed1ab_0.conda
  sha256: 6b7895d75f76969d414ca055a9d40cd781ad4c9bf11f4425b21cfeac779411ef
  md5: de35192ce65ffb3094d8f4c6ca3ead62
  depends:
  - python >=3.8
  license: Apache-2.0
  license_family: APACHE
  purls:
  - pkg:pypi/atpublic?source=hash-mapping
  size: 10794
  timestamp: 1725679060956
- conda: https://conda.anaconda.org/conda-forge/noarch/attrs-24.2.0-pyh71513ae_0.conda
  sha256: 28dba85a7e0f7fb57d7315e13f603d1e41b83c5b88aa2a602596b52c833a2ff8
  md5: 6732fa52eb8e66e5afeb32db8701a791
  depends:
  - python >=3.7
  license: MIT
  license_family: MIT
  purls:
  - pkg:pypi/attrs?source=hash-mapping
  size: 56048
  timestamp: 1722977241383
- conda: https://conda.anaconda.org/conda-forge/linux-64/aws-c-auth-0.7.31-hcdce11a_5.conda
  sha256: f2a0f4ea442315232166ea9b7b85be36d10066507029a7ffd9bdee7c4da4ea1c
  md5: 5e8936e89bae15461d8a0d2b8920f181
  depends:
  - __glibc >=2.17,<3.0.a0
  - aws-c-cal >=0.7.4,<0.7.5.0a0
  - aws-c-common >=0.9.31,<0.9.32.0a0
  - aws-c-http >=0.8.10,<0.8.11.0a0
  - aws-c-io >=0.14.20,<0.14.21.0a0
  - aws-c-sdkutils >=0.1.19,<0.1.20.0a0
  - libgcc >=13
  license: Apache-2.0
  license_family: Apache
  purls: []
  size: 107177
  timestamp: 1729645226835
- conda: https://conda.anaconda.org/conda-forge/osx-arm64/aws-c-auth-0.7.31-hee1f4ab_5.conda
  sha256: c4a5583292972810a24ac062ec8ff5ea16d2c9d4300daa7c895757da3dff1a2d
  md5: 262580840e8d3007fd6a55340a518fa8
  depends:
  - __osx >=11.0
  - aws-c-cal >=0.7.4,<0.7.5.0a0
  - aws-c-common >=0.9.31,<0.9.32.0a0
  - aws-c-http >=0.8.10,<0.8.11.0a0
  - aws-c-io >=0.14.20,<0.14.21.0a0
  - aws-c-sdkutils >=0.1.19,<0.1.20.0a0
  license: Apache-2.0
  license_family: Apache
  purls: []
  size: 92423
  timestamp: 1729645339177
- conda: https://conda.anaconda.org/conda-forge/linux-64/aws-c-cal-0.7.4-hd3f4568_4.conda
  sha256: ea8910baaeecdb05f86ee41cf6ea679745677fe320626d347047fce6c04dec02
  md5: 933b666a736387d5a618ae2173364635
  depends:
  - __glibc >=2.17,<3.0.a0
  - aws-c-common >=0.9.31,<0.9.32.0a0
  - libgcc >=13
  - openssl >=3.3.1,<4.0a0
  license: Apache-2.0
  license_family: Apache
  purls: []
  size: 47689
  timestamp: 1729595594849
- conda: https://conda.anaconda.org/conda-forge/osx-arm64/aws-c-cal-0.7.4-hfd083d3_4.conda
  sha256: 29f767fd1e7f47b3cedddd04ff3f190ab3ee9c96255dde7234e2b04485595af9
  md5: 335d26e89405e0078c5b43b04c08993c
  depends:
  - __osx >=11.0
  - aws-c-common >=0.9.31,<0.9.32.0a0
  - openssl >=3.3.1,<4.0a0
  license: Apache-2.0
  license_family: Apache
  purls: []
  size: 39866
  timestamp: 1729595783840
- conda: https://conda.anaconda.org/conda-forge/linux-64/aws-c-common-0.9.31-hb9d3cd8_0.conda
  sha256: 31057d023a4ab78996f15dfefa9b2576da3282953623eeba28934c93baf132bc
  md5: 75f7776e1c9af78287f055ca34797517
  depends:
  - __glibc >=2.17,<3.0.a0
  - libgcc >=13
  license: Apache-2.0
  license_family: Apache
  purls: []
  size: 235865
  timestamp: 1729561746720
- conda: https://conda.anaconda.org/conda-forge/osx-arm64/aws-c-common-0.9.31-h7ab814d_0.conda
  sha256: b79d2bccd06dec9a54243d617fb6e2436a930707666ba186bbbe047c46b84064
  md5: 37eded160015046030d7a68cb44fb3d2
  depends:
  - __osx >=11.0
  license: Apache-2.0
  license_family: Apache
  purls: []
  size: 219971
  timestamp: 1729561861114
- conda: https://conda.anaconda.org/conda-forge/linux-64/aws-c-compression-0.2.19-hf20e7d7_4.conda
  sha256: 48076dd2faa3e7baef0a4e532555ec46c64a0db897d30b1ee505a2c63e70e5e6
  md5: 7035bf89ef7848fbdd1a0df681651dbd
  depends:
  - __glibc >=2.17,<3.0.a0
  - aws-c-common >=0.9.31,<0.9.32.0a0
  - libgcc >=13
  license: Apache-2.0
  license_family: Apache
  purls: []
  size: 19070
  timestamp: 1729595656962
- conda: https://conda.anaconda.org/conda-forge/osx-arm64/aws-c-compression-0.2.19-hfd083d3_4.conda
  sha256: 46635284267648e2b291b73feaac316a9ab2621cfb1ea37190daabb2226f77e9
  md5: 1fbd6d35286563704d3d121be73cc3b2
  depends:
  - __osx >=11.0
  - aws-c-common >=0.9.31,<0.9.32.0a0
  license: Apache-2.0
  license_family: Apache
  purls: []
  size: 18190
  timestamp: 1729595822426
- conda: https://conda.anaconda.org/conda-forge/linux-64/aws-c-event-stream-0.5.0-h72d8268_0.conda
  sha256: 2b7515d53020bde5a8fcd76c0f0b8cbba396f8482fa879f96c8e6ce914b7aa3a
  md5: a2d73df9aa3ab6eafc1c8dc0642d532f
  depends:
  - __glibc >=2.17,<3.0.a0
  - aws-c-common >=0.9.31,<0.9.32.0a0
  - aws-c-io >=0.14.20,<0.14.21.0a0
  - aws-checksums >=0.1.20,<0.1.21.0a0
  - libgcc >=13
  - libstdcxx >=13
  license: Apache-2.0
  license_family: Apache
  purls: []
  size: 53685
  timestamp: 1729717317804
- conda: https://conda.anaconda.org/conda-forge/osx-arm64/aws-c-event-stream-0.5.0-h33c80d7_0.conda
  sha256: c5318cdaa132e524e59bda10058b97d804758494ba5617a289b1e3dd1c5f434f
  md5: fe41af1ea3a037d48c250f6cbdead72b
  depends:
  - __osx >=11.0
  - aws-c-common >=0.9.31,<0.9.32.0a0
  - aws-c-io >=0.14.20,<0.14.21.0a0
  - aws-checksums >=0.1.20,<0.1.21.0a0
  - libcxx >=17
  license: Apache-2.0
  license_family: Apache
  purls: []
  size: 47002
  timestamp: 1729717479380
- conda: https://conda.anaconda.org/conda-forge/linux-64/aws-c-http-0.8.10-h6bb76cc_5.conda
  sha256: 16b2b1c1498c0b1a2143b418e18ec4ccd40e776837f8a176c351aada48b818b5
  md5: 243b3e5ef92b277b04b1490213c21ca7
  depends:
  - __glibc >=2.17,<3.0.a0
  - aws-c-cal >=0.7.4,<0.7.5.0a0
  - aws-c-common >=0.9.31,<0.9.32.0a0
  - aws-c-compression >=0.2.19,<0.2.20.0a0
  - aws-c-io >=0.14.20,<0.14.21.0a0
  - libgcc >=13
  license: Apache-2.0
  license_family: Apache
  purls: []
  size: 197365
  timestamp: 1729624546275
- conda: https://conda.anaconda.org/conda-forge/osx-arm64/aws-c-http-0.8.10-h4a91a90_5.conda
  sha256: 5a6a382998e3f7f91a909d5c0d5faed19ed2b05a8f7334b6dfabcc1b0f72aaec
  md5: 8508d0f9a832dba72601771fb1bff339
  depends:
  - __osx >=11.0
  - aws-c-cal >=0.7.4,<0.7.5.0a0
  - aws-c-common >=0.9.31,<0.9.32.0a0
  - aws-c-compression >=0.2.19,<0.2.20.0a0
  - aws-c-io >=0.14.20,<0.14.21.0a0
  license: Apache-2.0
  license_family: Apache
  purls: []
  size: 152140
  timestamp: 1729624809388
- conda: https://conda.anaconda.org/conda-forge/linux-64/aws-c-io-0.14.20-h389d861_2.conda
  sha256: 1f345fac0112b1a7b34a3c9f7c4952c28080ef793ca188d3a10694091f112c53
  md5: 79adfaf8508472f5fbffe6df841d3d8c
  depends:
  - __glibc >=2.17,<3.0.a0
  - aws-c-cal >=0.7.4,<0.7.5.0a0
  - aws-c-common >=0.9.31,<0.9.32.0a0
  - libgcc >=13
  - s2n >=1.5.5,<1.5.6.0a0
  license: Apache-2.0
  license_family: Apache
  purls: []
  size: 159514
  timestamp: 1729608940267
- conda: https://conda.anaconda.org/conda-forge/osx-arm64/aws-c-io-0.14.20-h5fdde16_2.conda
  sha256: a7dbeccb720b1afcad782c6f987cb73d3330d0e132f09b0f6b2742d6e80cd68c
  md5: 9126fa7621e270452608acd95e21c263
  depends:
  - __osx >=11.0
  - aws-c-cal >=0.7.4,<0.7.5.0a0
  - aws-c-common >=0.9.31,<0.9.32.0a0
  license: Apache-2.0
  license_family: Apache
  purls: []
  size: 137534
  timestamp: 1729608966952
- conda: https://conda.anaconda.org/conda-forge/linux-64/aws-c-mqtt-0.10.7-had056f2_5.conda
  sha256: d2e6e45502253646f9f78e2ac034ff15bc4fd7ae5898707f24f91c3039c8ceda
  md5: 575798408145288d75bf0fd36bed5aa1
  depends:
  - __glibc >=2.17,<3.0.a0
  - aws-c-common >=0.9.31,<0.9.32.0a0
  - aws-c-http >=0.8.10,<0.8.11.0a0
  - aws-c-io >=0.14.20,<0.14.21.0a0
  - libgcc >=13
  license: Apache-2.0
  license_family: Apache
  purls: []
  size: 194676
  timestamp: 1729646037940
- conda: https://conda.anaconda.org/conda-forge/osx-arm64/aws-c-mqtt-0.10.7-hd821a15_5.conda
  sha256: a9ba03c5f143d0d792261c9b0c2cc500b49e7b617164e090ddcbf5974a0c617a
  md5: 8cd5a4acf5aa0d20d30781faaf74d7ad
  depends:
  - __osx >=11.0
  - aws-c-common >=0.9.31,<0.9.32.0a0
  - aws-c-http >=0.8.10,<0.8.11.0a0
  - aws-c-io >=0.14.20,<0.14.21.0a0
  license: Apache-2.0
  license_family: Apache
  purls: []
  size: 135540
  timestamp: 1729645603895
- conda: https://conda.anaconda.org/conda-forge/linux-64/aws-c-s3-0.7.0-hc85afc5_0.conda
  sha256: 4cb865c093e33e5463bccdca1ee0e986d5467507f7e3353076960124e3d19a4c
  md5: 7824d1b3e9570ab637f4baf0144cdeaf
  depends:
  - __glibc >=2.17,<3.0.a0
  - aws-c-auth >=0.7.31,<0.7.32.0a0
  - aws-c-cal >=0.7.4,<0.7.5.0a0
  - aws-c-common >=0.9.31,<0.9.32.0a0
  - aws-c-http >=0.8.10,<0.8.11.0a0
  - aws-c-io >=0.14.20,<0.14.21.0a0
  - aws-checksums >=0.1.20,<0.1.21.0a0
  - libgcc >=13
  - openssl >=3.3.2,<4.0a0
  license: Apache-2.0
  license_family: Apache
  purls: []
  size: 114367
  timestamp: 1729717110736
- conda: https://conda.anaconda.org/conda-forge/osx-arm64/aws-c-s3-0.7.0-hc6bcb7c_0.conda
  sha256: a77487a570970d35b63268808e283ff64e4482b3a2a6c641ba0a11dd2a189093
  md5: 1334e8b8532d5b462eba6bfc1cca59a7
  depends:
  - __osx >=11.0
  - aws-c-auth >=0.7.31,<0.7.32.0a0
  - aws-c-cal >=0.7.4,<0.7.5.0a0
  - aws-c-common >=0.9.31,<0.9.32.0a0
  - aws-c-http >=0.8.10,<0.8.11.0a0
  - aws-c-io >=0.14.20,<0.14.21.0a0
  - aws-checksums >=0.1.20,<0.1.21.0a0
  license: Apache-2.0
  license_family: Apache
  purls: []
  size: 96959
  timestamp: 1729717328952
- conda: https://conda.anaconda.org/conda-forge/linux-64/aws-c-sdkutils-0.1.19-hf20e7d7_6.conda
  sha256: d09020368d88fe8db7c6d7f61c79bc729f3fb0993b1eba9665e9775152c30369
  md5: e5885a040165a8775ea8558058b87555
  depends:
  - __glibc >=2.17,<3.0.a0
  - aws-c-common >=0.9.31,<0.9.32.0a0
  - libgcc >=13
  license: Apache-2.0
  license_family: Apache
  purls: []
  size: 55815
  timestamp: 1729602473258
- conda: https://conda.anaconda.org/conda-forge/osx-arm64/aws-c-sdkutils-0.1.19-hfd083d3_6.conda
  sha256: dac95362fca87b19bdfd13c48266a22d39fee2192a759868a0736d6b29e855e5
  md5: b00b00335e3c5ea91acb2619ecc5d9ce
  depends:
  - __osx >=11.0
  - aws-c-common >=0.9.31,<0.9.32.0a0
  license: Apache-2.0
  license_family: Apache
  purls: []
  size: 49775
  timestamp: 1729602625619
- conda: https://conda.anaconda.org/conda-forge/linux-64/aws-checksums-0.1.20-hf20e7d7_3.conda
  sha256: 7bfd6394646231b0e967e6de27f0cb03587883256e512a22b98fa8203915f0d5
  md5: 8b9d7eb23651b31d4db8b50236be9d25
  depends:
  - __glibc >=2.17,<3.0.a0
  - aws-c-common >=0.9.31,<0.9.32.0a0
  - libgcc >=13
  license: Apache-2.0
  license_family: Apache
  purls: []
  size: 72880
  timestamp: 1729602448721
- conda: https://conda.anaconda.org/conda-forge/osx-arm64/aws-checksums-0.1.20-hfd083d3_3.conda
  sha256: 776aaf074ca90d0b9b8f73f4c402ce580a6b30261fdc7a143aca7deb3ca474d3
  md5: cd06e766af6df7063db6cb0ad6bb590b
  depends:
  - __osx >=11.0
  - aws-c-common >=0.9.31,<0.9.32.0a0
  license: Apache-2.0
  license_family: Apache
  purls: []
  size: 70091
  timestamp: 1729602726939
- conda: https://conda.anaconda.org/conda-forge/linux-64/aws-crt-cpp-0.29.0-h07ed512_0.conda
  sha256: 266b700186acaf5002624f097c52350a1b83dee5ae3e9bf064a7d9b2404a24be
  md5: 4122cbb9952f750ef4728df6f3dafcb3
  depends:
  - __glibc >=2.17,<3.0.a0
  - aws-c-auth >=0.7.31,<0.7.32.0a0
  - aws-c-cal >=0.7.4,<0.7.5.0a0
  - aws-c-common >=0.9.31,<0.9.32.0a0
  - aws-c-event-stream >=0.5.0,<0.5.1.0a0
  - aws-c-http >=0.8.10,<0.8.11.0a0
  - aws-c-io >=0.14.20,<0.14.21.0a0
  - aws-c-mqtt >=0.10.7,<0.10.8.0a0
  - aws-c-s3 >=0.7.0,<0.7.1.0a0
  - aws-c-sdkutils >=0.1.19,<0.1.20.0a0
  - libgcc >=13
  - libstdcxx >=13
  license: Apache-2.0
  license_family: Apache
  purls: []
  size: 346552
  timestamp: 1729770541326
- conda: https://conda.anaconda.org/conda-forge/osx-arm64/aws-crt-cpp-0.29.0-h45f4ed5_0.conda
  sha256: 5be298cc2e36920271babf7054013168c7333bd4782dbe0ddc9c340657c7a9cd
  md5: 10a7b87e5b99107476b148d27f7345ac
  depends:
  - __osx >=11.0
  - aws-c-auth >=0.7.31,<0.7.32.0a0
  - aws-c-cal >=0.7.4,<0.7.5.0a0
  - aws-c-common >=0.9.31,<0.9.32.0a0
  - aws-c-event-stream >=0.5.0,<0.5.1.0a0
  - aws-c-http >=0.8.10,<0.8.11.0a0
  - aws-c-io >=0.14.20,<0.14.21.0a0
  - aws-c-mqtt >=0.10.7,<0.10.8.0a0
  - aws-c-s3 >=0.7.0,<0.7.1.0a0
  - aws-c-sdkutils >=0.1.19,<0.1.20.0a0
  - libcxx >=17
  license: Apache-2.0
  license_family: Apache
  purls: []
  size: 229280
  timestamp: 1729770878998
- conda: https://conda.anaconda.org/conda-forge/linux-64/aws-sdk-cpp-1.11.407-h9c41b47_6.conda
  sha256: 534bad638e17c88b17c32618b51fe34d0861ad50f7a84e136d48b18723049176
  md5: 29bb91b9dcb9af1a5aa9d657bb325711
  depends:
  - __glibc >=2.17,<3.0.a0
  - aws-c-common >=0.9.31,<0.9.32.0a0
  - aws-c-event-stream >=0.5.0,<0.5.1.0a0
  - aws-checksums >=0.1.20,<0.1.21.0a0
  - aws-crt-cpp >=0.29.0,<0.29.1.0a0
  - libcurl >=8.10.1,<9.0a0
  - libgcc >=13
  - libstdcxx >=13
  - libzlib >=1.3.1,<2.0a0
  - openssl >=3.3.2,<4.0a0
  license: Apache-2.0
  license_family: Apache
  purls: []
  size: 2920673
  timestamp: 1729831505960
- conda: https://conda.anaconda.org/conda-forge/osx-arm64/aws-sdk-cpp-1.11.407-h0a0d3c4_6.conda
  sha256: 2991388a278df6ea16ef6029be269dc6de1db3b90fed26b9046db1d347ec2e67
  md5: 0b1563943346dbbe64feba305a28fac7
  depends:
  - __osx >=11.0
  - aws-c-common >=0.9.31,<0.9.32.0a0
  - aws-c-event-stream >=0.5.0,<0.5.1.0a0
  - aws-checksums >=0.1.20,<0.1.21.0a0
  - aws-crt-cpp >=0.29.0,<0.29.1.0a0
  - libcurl >=8.10.1,<9.0a0
  - libcxx >=17
  - libzlib >=1.3.1,<2.0a0
  - openssl >=3.3.2,<4.0a0
  license: Apache-2.0
  license_family: Apache
  purls: []
  size: 2717498
  timestamp: 1729832162744
- conda: https://conda.anaconda.org/conda-forge/noarch/azure-core-1.31.0-pyhd8ed1ab_0.conda
  sha256: 289290d374c5ff2cfb58e429c5ca35f31f180bdc65c6c17437cdf4990831e579
  md5: 33af32b1c21eb1fa7f0e2d9ecd0ea231
  depends:
  - python >=3.7
  - requests >=2.21.0
  - six >=1.11.0
  - typing-extensions >=4.6.0
  license: MIT
  license_family: MIT
  purls:
  - pkg:pypi/azure-core?source=hash-mapping
  size: 102913
  timestamp: 1726204344263
- conda: https://conda.anaconda.org/conda-forge/linux-64/azure-core-cpp-1.14.0-h5cfcd09_0.conda
  sha256: fe07debdb089a3db17f40a7f20d283d75284bb4fc269ef727b8ba6fc93f7cb5a
  md5: 0a8838771cc2e985cd295e01ae83baf1
  depends:
  - __glibc >=2.17,<3.0.a0
  - libcurl >=8.10.1,<9.0a0
  - libgcc >=13
  - libstdcxx >=13
  - openssl >=3.3.2,<4.0a0
  license: MIT
  license_family: MIT
  purls: []
  size: 345117
  timestamp: 1728053909574
- conda: https://conda.anaconda.org/conda-forge/osx-arm64/azure-core-cpp-1.14.0-hd50102c_0.conda
  sha256: f5b91329ed59ffc0be8747784c6e4cc7e56250c54032883a83bc11808ef6a87e
  md5: f093a11dcf3cdcca010b20a818fcc6dc
  depends:
  - __osx >=11.0
  - libcurl >=8.10.1,<9.0a0
  - libcxx >=17
  - openssl >=3.3.2,<4.0a0
  license: MIT
  license_family: MIT
  purls: []
  size: 294299
  timestamp: 1728054014060
- conda: https://conda.anaconda.org/conda-forge/noarch/azure-datalake-store-0.0.51-pyh9f0ad1d_0.tar.bz2
  sha256: 8ba71f78851d238d8dc9f469f88b2f5619c7f6f5d009a96bcbd8bd595ed85273
  md5: 0a6d240a3a8198dce8508a5409b4737e
  depends:
  - adal >=0.4.2
  - cffi
  - python
  - requests >=2.20.0
  license: MIT
  license_family: MIT
  purls:
  - pkg:pypi/azure-datalake-store?source=hash-mapping
  size: 46186
  timestamp: 1602801723978
- conda: https://conda.anaconda.org/conda-forge/noarch/azure-identity-1.17.1-pyhd8ed1ab_0.conda
  sha256: d57802f1f3b96c57d867cfb0b782c103936fb62fa9da3c456ebe17a202b045fc
  md5: 137b53f8ac9b81798f07bdcf2248fab4
  depends:
  - azure-core >=1.23.0
  - cryptography >=2.5
  - msal >=1.24.0
  - msal_extensions >=0.3.0
  - python >=3.7
  - typing-extensions >=4.0.0
  license: MIT
  license_family: MIT
  purls:
  - pkg:pypi/azure-identity?source=hash-mapping
  size: 84218
  timestamp: 1719036785878
- conda: https://conda.anaconda.org/conda-forge/linux-64/azure-identity-cpp-1.10.0-h113e628_0.conda
  sha256: 286b31616c191486626cb49e9ceb5920d29394b9e913c23adb7eb637629ba4de
  md5: 73f73f60854f325a55f1d31459f2ab73
  depends:
  - __glibc >=2.17,<3.0.a0
  - azure-core-cpp >=1.14.0,<1.14.1.0a0
  - libgcc >=13
  - libstdcxx >=13
  - openssl >=3.3.2,<4.0a0
  license: MIT
  license_family: MIT
  purls: []
  size: 232351
  timestamp: 1728486729511
- conda: https://conda.anaconda.org/conda-forge/osx-arm64/azure-identity-cpp-1.10.0-hc602bab_0.conda
  sha256: bde446b916fff5150606f8ed3e6058ffc55a3aa72381e46f1ab346590b1ae40a
  md5: d7b71593a937459f2d4b67e1a4727dc2
  depends:
  - __osx >=11.0
  - azure-core-cpp >=1.14.0,<1.14.1.0a0
  - libcxx >=17
  - openssl >=3.3.2,<4.0a0
  license: MIT
  license_family: MIT
  purls: []
  size: 166907
  timestamp: 1728486882502
- conda: https://conda.anaconda.org/conda-forge/noarch/azure-storage-blob-12.23.1-pyhd8ed1ab_0.conda
  sha256: e2c84cc661d8cde7727bbd002fb5d4be22a22271d71e0dda018c723506987ff6
  md5: 1e9f92b04ddfb72ba0cd6f2298422a5a
  depends:
  - azure-core >=1.30.0
  - cryptography >=2.1.4
  - isodate >=0.6.1
  - python >=3.8
  - typing-extensions >=4.6.0
  license: MIT
  license_family: MIT
  purls:
  - pkg:pypi/azure-storage-blob?source=hash-mapping
  size: 186302
  timestamp: 1727408721151
- conda: https://conda.anaconda.org/conda-forge/linux-64/azure-storage-blobs-cpp-12.13.0-h3cf044e_1.conda
  sha256: 2606260e5379eed255bcdc6adc39b93fb31477337bcd911c121fc43cd29bf394
  md5: 7eb66060455c7a47d9dcdbfa9f46579b
  depends:
  - __glibc >=2.17,<3.0.a0
  - azure-core-cpp >=1.14.0,<1.14.1.0a0
  - azure-storage-common-cpp >=12.8.0,<12.8.1.0a0
  - libgcc >=13
  - libstdcxx >=13
  license: MIT
  license_family: MIT
  purls: []
  size: 549342
  timestamp: 1728578123088
- conda: https://conda.anaconda.org/conda-forge/osx-arm64/azure-storage-blobs-cpp-12.13.0-h7585a09_1.conda
  sha256: 08d52d130addc0fb55d5ba10d9fa483e39be25d69bac7f4c676c2c3069207590
  md5: 704238ef05d46144dae2e6b5853df8bc
  depends:
  - __osx >=11.0
  - azure-core-cpp >=1.14.0,<1.14.1.0a0
  - azure-storage-common-cpp >=12.8.0,<12.8.1.0a0
  - libcxx >=17
  license: MIT
  license_family: MIT
  purls: []
  size: 438636
  timestamp: 1728578216193
- conda: https://conda.anaconda.org/conda-forge/linux-64/azure-storage-common-cpp-12.8.0-h736e048_1.conda
  sha256: 273475f002b091b66ce7366da04bf164c3732c03f8692ab2ee2d23335b6a82ba
  md5: 13de36be8de3ae3f05ba127631599213
  depends:
  - __glibc >=2.17,<3.0.a0
  - azure-core-cpp >=1.14.0,<1.14.1.0a0
  - libgcc >=13
  - libstdcxx >=13
  - libxml2 >=2.12.7,<3.0a0
  - openssl >=3.3.2,<4.0a0
  license: MIT
  license_family: MIT
  purls: []
  size: 149312
  timestamp: 1728563338704
- conda: https://conda.anaconda.org/conda-forge/osx-arm64/azure-storage-common-cpp-12.8.0-h9ca1f76_1.conda
  sha256: 77ab04e8fe5636a2de9c718f72a43645f7502cd208868c8a91ffba385547d585
  md5: 7a187cd7b1445afc80253bb186a607cc
  depends:
  - __osx >=11.0
  - azure-core-cpp >=1.14.0,<1.14.1.0a0
  - libcxx >=17
  - libxml2 >=2.12.7,<3.0a0
  - openssl >=3.3.2,<4.0a0
  license: MIT
  license_family: MIT
  purls: []
  size: 121278
  timestamp: 1728563418777
- conda: https://conda.anaconda.org/conda-forge/linux-64/azure-storage-files-datalake-cpp-12.12.0-ha633028_1.conda
  sha256: 5371e4f3f920933bb89b926a85a67f24388227419abd6e99f6086481e5e8d5f2
  md5: 7c1980f89dd41b097549782121a73490
  depends:
  - __glibc >=2.17,<3.0.a0
  - azure-core-cpp >=1.14.0,<1.14.1.0a0
  - azure-storage-blobs-cpp >=12.13.0,<12.13.1.0a0
  - azure-storage-common-cpp >=12.8.0,<12.8.1.0a0
  - libgcc >=13
  - libstdcxx >=13
  license: MIT
  license_family: MIT
  purls: []
  size: 287366
  timestamp: 1728729530295
- conda: https://conda.anaconda.org/conda-forge/osx-arm64/azure-storage-files-datalake-cpp-12.12.0-hcdd55da_1.conda
  sha256: f48523f8aa0b5b80f45a92f0556b388dd96f44ac2dc2f44a01d08c1822eec97d
  md5: c49fbc5233fcbaa86391162ff1adef38
  depends:
  - __osx >=11.0
  - azure-core-cpp >=1.14.0,<1.14.1.0a0
  - azure-storage-blobs-cpp >=12.13.0,<12.13.1.0a0
  - azure-storage-common-cpp >=12.8.0,<12.8.1.0a0
  - libcxx >=17
  license: MIT
  license_family: MIT
  purls: []
  size: 196032
  timestamp: 1728729672889
- conda: https://conda.anaconda.org/conda-forge/noarch/babel-2.16.0-pyhd8ed1ab_0.conda
  sha256: fce1d78e42665bb26d3f2b45ce9cacf0d9dbe4c1b2db3879a384eadee53c6231
  md5: 6d4e9ecca8d88977147e109fc7053184
  depends:
  - python >=3.8
  - pytz >=2015.7
  license: BSD-3-Clause
  license_family: BSD
  purls:
  - pkg:pypi/babel?source=hash-mapping
  size: 6525614
  timestamp: 1730878929589
- conda: https://conda.anaconda.org/conda-forge/linux-64/backports.zoneinfo-0.2.1-py311h38be061_9.conda
  sha256: 93421eeeeb909cd8c8339afdb3fc2fcfe438219e6528c8593d555906e0eac511
  md5: 6ba5ba862ef1fa30e87292df09e6b73b
  depends:
  - python >=3.11,<3.12.0a0
  - python_abi 3.11.* *_cp311
  license: Apache-2.0
  license_family: APACHE
  purls: []
  size: 6586
  timestamp: 1724954134732
- conda: https://conda.anaconda.org/conda-forge/osx-arm64/backports.zoneinfo-0.2.1-py311h267d04e_9.conda
  sha256: 5d19bd51bf2fcb2499a10050d7c7dda381ffcf248cf5181bc7d42a2195742422
  md5: 27beacf7d036c137fd84a13f83d348a2
  depends:
  - python >=3.11,<3.12.0a0
  - python_abi 3.11.* *_cp311
  license: Apache-2.0
  license_family: APACHE
  purls: []
  size: 6698
  timestamp: 1724954229108
- conda: https://conda.anaconda.org/conda-forge/noarch/beautifulsoup4-4.12.3-pyha770c72_0.conda
  sha256: 7b05b2d0669029326c623b9df7a29fa49d1982a9e7e31b2fea34b4c9a4a72317
  md5: 332493000404d8411859539a5a630865
  depends:
  - python >=3.6
  - soupsieve >=1.2
  license: MIT
  license_family: MIT
  purls:
  - pkg:pypi/beautifulsoup4?source=hash-mapping
  size: 118200
  timestamp: 1705564819537
- conda: https://conda.anaconda.org/conda-forge/linux-64/billiard-4.2.1-py311h9ecbd09_0.conda
  sha256: 35e4a7326c3d435f408899d5e677c724092c39b8e8aa30f79f31cd1d6227387e
  md5: a8737dd216eb7f442d22571f80fae1e0
  depends:
  - __glibc >=2.17,<3.0.a0
  - libgcc >=13
  - python >=3.11,<3.12.0a0
  - python_abi 3.11.* *_cp311
  license: BSD-3-Clause
  license_family: BSD
  purls:
  - pkg:pypi/billiard?source=hash-mapping
  size: 222325
  timestamp: 1726941313256
- conda: https://conda.anaconda.org/conda-forge/osx-arm64/billiard-4.2.1-py311h460d6c5_0.conda
  sha256: 8cc2d63bd0077670508ab400bdc6a73d44b5fba32974b0d28be586a6def813ed
  md5: fd78965b62af0ed099f91cafd3cd6b29
  depends:
  - __osx >=11.0
  - python >=3.11,<3.12.0a0
  - python >=3.11,<3.12.0a0 *_cpython
  - python_abi 3.11.* *_cp311
  license: BSD-3-Clause
  license_family: BSD
  purls:
  - pkg:pypi/billiard?source=hash-mapping
  size: 222929
  timestamp: 1726941380213
- conda: https://conda.anaconda.org/conda-forge/noarch/bleach-6.2.0-pyhd8ed1ab_0.conda
  sha256: 01be7fb5163e7c31356a18c259ddc19a5431b8b974dc65e2427b88c2d30034f3
  md5: 461bcfab8e65c166e297222ae919a2d4
  depends:
  - python >=3.9
  - webencodings
  license: Apache-2.0 AND MIT
  license_family: Apache
  purls:
  - pkg:pypi/bleach?source=hash-mapping
  size: 132652
  timestamp: 1730286301829
- conda: https://conda.anaconda.org/conda-forge/noarch/blessed-1.19.1-pyhe4f9e05_2.tar.bz2
  sha256: 9d5b1f751adfe6d77fa8a088417a3aed716a1f727c0fd0230195246362b9d562
  md5: 65486376a55a80933e5dd95681ddd8b8
  depends:
  - __unix
  - python >=3.8
  - six >=1.9.0
  - wcwidth >=0.1.4
  license: MIT
  license_family: MIT
  purls:
  - pkg:pypi/blessed?source=hash-mapping
  size: 51627
  timestamp: 1666523239037
- conda: https://conda.anaconda.org/conda-forge/noarch/boto3-1.35.23-pyhd8ed1ab_0.conda
  sha256: cdf46f5fb3cca71155e4d3d36cacfe053917cd34cc892ab2851336eca710f615
  md5: 5d644d9ab2fefa60752d3b89ee100360
  depends:
  - botocore >=1.35.23,<1.36.0
  - jmespath >=0.7.1,<2.0.0
  - python >=3.8
  - s3transfer >=0.10.0,<0.11.0
  license: Apache-2.0
  license_family: Apache
  purls:
  - pkg:pypi/boto3?source=hash-mapping
  size: 80663
  timestamp: 1726843861984
- conda: https://conda.anaconda.org/conda-forge/noarch/botocore-1.35.23-pyge310_1234567_0.conda
  sha256: 4af3e09e19d2858bdf05bcfdd07179772eb9580367b3f9453629453e533b0fe1
  md5: 8bc6cc86e95ae59192bdf6d27bfffb37
  depends:
  - jmespath >=0.7.1,<2.0.0
  - python >=3.10
  - python-dateutil >=2.1,<3.0.0
  - urllib3 >=1.25.4,!=2.2.0,<3
  license: Apache-2.0
  license_family: Apache
  purls:
  - pkg:pypi/botocore?source=hash-mapping
  size: 7167876
  timestamp: 1726816919150
- conda: https://conda.anaconda.org/conda-forge/linux-64/brotli-1.1.0-hb9d3cd8_2.conda
  sha256: fcb0b5b28ba7492093e54f3184435144e074dfceab27ac8e6a9457e736565b0b
  md5: 98514fe74548d768907ce7a13f680e8f
  depends:
  - __glibc >=2.17,<3.0.a0
  - brotli-bin 1.1.0 hb9d3cd8_2
  - libbrotlidec 1.1.0 hb9d3cd8_2
  - libbrotlienc 1.1.0 hb9d3cd8_2
  - libgcc >=13
  license: MIT
  license_family: MIT
  purls: []
  size: 19264
  timestamp: 1725267697072
- conda: https://conda.anaconda.org/conda-forge/osx-arm64/brotli-1.1.0-hd74edd7_2.conda
  sha256: a086f36ff68d6e30da625e910547f6211385246fb2474b144ac8c47c32254576
  md5: 215e3dc8f2f837906d066e7f01aa77c0
  depends:
  - __osx >=11.0
  - brotli-bin 1.1.0 hd74edd7_2
  - libbrotlidec 1.1.0 hd74edd7_2
  - libbrotlienc 1.1.0 hd74edd7_2
  license: MIT
  license_family: MIT
  purls: []
  size: 19588
  timestamp: 1725268044856
- conda: https://conda.anaconda.org/conda-forge/linux-64/brotli-bin-1.1.0-hb9d3cd8_2.conda
  sha256: 261364d7445513b9a4debc345650fad13c627029bfc800655a266bf1e375bc65
  md5: c63b5e52939e795ba8d26e35d767a843
  depends:
  - __glibc >=2.17,<3.0.a0
  - libbrotlidec 1.1.0 hb9d3cd8_2
  - libbrotlienc 1.1.0 hb9d3cd8_2
  - libgcc >=13
  license: MIT
  license_family: MIT
  purls: []
  size: 18881
  timestamp: 1725267688731
- conda: https://conda.anaconda.org/conda-forge/osx-arm64/brotli-bin-1.1.0-hd74edd7_2.conda
  sha256: 28f1af63b49fddf58084fb94e5512ad46e9c453eb4be1d97449c67059e5b0680
  md5: b8512db2145dc3ae8d86cdc21a8d421e
  depends:
  - __osx >=11.0
  - libbrotlidec 1.1.0 hd74edd7_2
  - libbrotlienc 1.1.0 hd74edd7_2
  license: MIT
  license_family: MIT
  purls: []
  size: 16772
  timestamp: 1725268026061
- conda: https://conda.anaconda.org/conda-forge/linux-64/brotli-python-1.1.0-py311hfdbb021_2.conda
  sha256: 949913bbd1f74d1af202d3e4bff2e0a4e792ec00271dc4dd08641d4221aa2e12
  md5: d21daab070d76490cb39a8f1d1729d79
  depends:
  - __glibc >=2.17,<3.0.a0
  - libgcc >=13
  - libstdcxx >=13
  - python >=3.11,<3.12.0a0
  - python_abi 3.11.* *_cp311
  constrains:
  - libbrotlicommon 1.1.0 hb9d3cd8_2
  license: MIT
  license_family: MIT
  purls:
  - pkg:pypi/brotli?source=hash-mapping
  size: 350367
  timestamp: 1725267768486
- conda: https://conda.anaconda.org/conda-forge/osx-arm64/brotli-python-1.1.0-py311h3f08180_2.conda
  sha256: f507d65e740777a629ceacb062c768829ab76fde01446b191699a734521ecaad
  md5: c8793a23206344faa25f4e0b5d0e7908
  depends:
  - __osx >=11.0
  - libcxx >=17
  - python >=3.11,<3.12.0a0
  - python >=3.11,<3.12.0a0 *_cpython
  - python_abi 3.11.* *_cp311
  constrains:
  - libbrotlicommon 1.1.0 hd74edd7_2
  license: MIT
  license_family: MIT
  purls:
  - pkg:pypi/brotli?source=hash-mapping
  size: 339584
  timestamp: 1725268241628
- conda: https://conda.anaconda.org/conda-forge/linux-64/bzip2-1.0.8-h4bc722e_7.conda
  sha256: 5ced96500d945fb286c9c838e54fa759aa04a7129c59800f0846b4335cee770d
  md5: 62ee74e96c5ebb0af99386de58cf9553
  depends:
  - __glibc >=2.17,<3.0.a0
  - libgcc-ng >=12
  license: bzip2-1.0.6
  license_family: BSD
  purls: []
  size: 252783
  timestamp: 1720974456583
- conda: https://conda.anaconda.org/conda-forge/osx-arm64/bzip2-1.0.8-h99b78c6_7.conda
  sha256: adfa71f158cbd872a36394c56c3568e6034aa55c623634b37a4836bd036e6b91
  md5: fc6948412dbbbe9a4c9ddbbcfe0a79ab
  depends:
  - __osx >=11.0
  license: bzip2-1.0.6
  license_family: BSD
  purls: []
  size: 122909
  timestamp: 1720974522888
- conda: https://conda.anaconda.org/conda-forge/linux-64/c-ares-1.34.2-heb4867d_0.conda
  sha256: c2a515e623ac3e17a56027c06098fbd5ab47afefefbd386b4c21289f2ec55139
  md5: 2b780c0338fc0ffa678ac82c54af51fd
  depends:
  - __glibc >=2.28,<3.0.a0
  - libgcc >=13
  license: MIT
  license_family: MIT
  purls: []
  size: 205797
  timestamp: 1729006575652
- conda: https://conda.anaconda.org/conda-forge/osx-arm64/c-ares-1.34.2-h7ab814d_0.conda
  sha256: 24d53d27397f9c2f0c168992690b5ec1bd62593fb4fc1f1e906ab91b10fd06c3
  md5: 8a8cfc11064b521bc54bd2d8591cb137
  depends:
  - __osx >=11.0
  license: MIT
  license_family: MIT
  purls: []
  size: 177487
  timestamp: 1729006763496
- conda: https://conda.anaconda.org/conda-forge/linux-64/ca-certificates-2024.8.30-hbcca054_0.conda
  sha256: afee721baa6d988e27fef1832f68d6f32ac8cc99cdf6015732224c2841a09cea
  md5: c27d1c142233b5bc9ca570c6e2e0c244
  license: ISC
  purls: []
  size: 159003
  timestamp: 1725018903918
- conda: https://conda.anaconda.org/conda-forge/osx-arm64/ca-certificates-2024.8.30-hf0a4a13_0.conda
  sha256: 2db1733f4b644575dbbdd7994a8f338e6ef937f5ebdb74acd557e9dda0211709
  md5: 40dec13fd8348dbe303e57be74bd3d35
  license: ISC
  purls: []
  size: 158482
  timestamp: 1725019034582
- conda: https://conda.anaconda.org/conda-forge/noarch/cached-property-1.5.2-hd8ed1ab_1.tar.bz2
  noarch: python
  sha256: 561e6660f26c35d137ee150187d89767c988413c978e1b712d53f27ddf70ea17
  md5: 9b347a7ec10940d3f7941ff6c460b551
  depends:
  - cached_property >=1.5.2,<1.5.3.0a0
  license: BSD-3-Clause
  license_family: BSD
  purls: []
  size: 4134
  timestamp: 1615209571450
- conda: https://conda.anaconda.org/conda-forge/noarch/cached_property-1.5.2-pyha770c72_1.tar.bz2
  sha256: 6dbf7a5070cc43d90a1e4c2ec0c541c69d8e30a0e25f50ce9f6e4a432e42c5d7
  md5: 576d629e47797577ab0f1b351297ef4a
  depends:
  - python >=3.6
  license: BSD-3-Clause
  license_family: BSD
  purls:
  - pkg:pypi/cached-property?source=hash-mapping
  size: 11065
  timestamp: 1615209567874
- conda: https://conda.anaconda.org/conda-forge/linux-64/cairo-1.18.0-hebfffa5_3.conda
  sha256: aee5b9e6ef71cdfb2aee9beae3ea91910ca761c01c0ef32052e3f94a252fa173
  md5: fceaedf1cdbcb02df9699a0d9b005292
  depends:
  - __glibc >=2.17,<3.0.a0
  - fontconfig >=2.14.2,<3.0a0
  - fonts-conda-ecosystem
  - freetype >=2.12.1,<3.0a0
  - icu >=75.1,<76.0a0
  - libgcc-ng >=12
  - libglib >=2.80.3,<3.0a0
  - libpng >=1.6.43,<1.7.0a0
  - libstdcxx-ng >=12
  - libxcb >=1.16,<2.0.0a0
  - libzlib >=1.3.1,<2.0a0
  - pixman >=0.43.2,<1.0a0
  - xorg-libice >=1.1.1,<2.0a0
  - xorg-libsm >=1.2.4,<2.0a0
  - xorg-libx11 >=1.8.9,<2.0a0
  - xorg-libxext >=1.3.4,<2.0a0
  - xorg-libxrender >=0.9.11,<0.10.0a0
  - zlib
  license: LGPL-2.1-only or MPL-1.1
  purls: []
  size: 983604
  timestamp: 1721138900054
- conda: https://conda.anaconda.org/conda-forge/osx-arm64/cairo-1.18.0-hb4a6bf7_3.conda
  sha256: f7603b7f6ee7c6e07c23d77302420194f4ec1b8e8facfff2b6aab17c7988a102
  md5: 08bd0752f3de8a2d8a35fd012f09531f
  depends:
  - __osx >=11.0
  - fontconfig >=2.14.2,<3.0a0
  - fonts-conda-ecosystem
  - freetype >=2.12.1,<3.0a0
  - icu >=75.1,<76.0a0
  - libcxx >=16
  - libglib >=2.80.3,<3.0a0
  - libpng >=1.6.43,<1.7.0a0
  - libzlib >=1.3.1,<2.0a0
  - pixman >=0.43.4,<1.0a0
  - zlib
  license: LGPL-2.1-only or MPL-1.1
  purls: []
  size: 899126
  timestamp: 1721139203735
- conda: https://conda.anaconda.org/conda-forge/noarch/celery-5.4.0-pyhd8ed1ab_1.conda
  sha256: a1a6f9a20cce1581d4b6197d95743035229bc25d82ae0f44cf6c7c5bf8427247
  md5: 2e025e22e58648d8f8c7ee96b4aa96bf
  depends:
  - backports.zoneinfo >=0.2.1
  - billiard >=4.2.0,<5.0
  - click >=8.1.2,<9.0
  - click-didyoumean >=0.3.0
  - click-plugins >=1.1.1
  - click-repl >=0.2.0
  - importlib-metadata >=3.6
  - kombu >=5.3.4,<6.0
  - python >=3.8
  - python-dateutil >=2.8.2
  - python-tzdata >=2022.7
  - vine >=5.1.0,<6.0
  license: BSD-3-Clause
  license_family: BSD
  purls:
  - pkg:pypi/celery?source=hash-mapping
  size: 525284
  timestamp: 1723230257305
- conda: https://conda.anaconda.org/conda-forge/noarch/certifi-2024.8.30-pyhd8ed1ab_0.conda
  sha256: 7020770df338c45ac6b560185956c32f0a5abf4b76179c037f115fc7d687819f
  md5: 12f7d00853807b0531775e9be891cb11
  depends:
  - python >=3.7
  license: ISC
  purls:
  - pkg:pypi/certifi?source=hash-mapping
  size: 163752
  timestamp: 1725278204397
- conda: https://conda.anaconda.org/conda-forge/linux-64/cffi-1.17.1-py311hf29c0ef_0.conda
  sha256: bc47aa39c8254e9e487b8bcd74cfa3b4a3de3648869eb1a0b89905986b668e35
  md5: 55553ecd5328336368db611f350b7039
  depends:
  - __glibc >=2.17,<3.0.a0
  - libffi >=3.4,<4.0a0
  - libgcc >=13
  - pycparser
  - python >=3.11,<3.12.0a0
  - python_abi 3.11.* *_cp311
  license: MIT
  license_family: MIT
  purls:
  - pkg:pypi/cffi?source=hash-mapping
  size: 302115
  timestamp: 1725560701719
- conda: https://conda.anaconda.org/conda-forge/osx-arm64/cffi-1.17.1-py311h3a79f62_0.conda
  sha256: 253605b305cc4548b8f97eb7c2e146697e0c7672b099c4862ec5ca7e8e995307
  md5: a42272c5dbb6ffbc1a5af70f24c7b448
  depends:
  - __osx >=11.0
  - libffi >=3.4,<4.0a0
  - pycparser
  - python >=3.11,<3.12.0a0
  - python >=3.11,<3.12.0a0 *_cpython
  - python_abi 3.11.* *_cp311
  license: MIT
  license_family: MIT
  purls:
  - pkg:pypi/cffi?source=hash-mapping
  size: 288211
  timestamp: 1725560745212
- conda: https://conda.anaconda.org/conda-forge/noarch/charset-normalizer-3.4.0-pyhd8ed1ab_0.conda
  sha256: 1873ac45ea61f95750cb0b4e5e675d1c5b3def937e80c7eebb19297f76810be8
  md5: a374efa97290b8799046df7c5ca17164
  depends:
  - python >=3.7
  license: MIT
  license_family: MIT
  purls:
  - pkg:pypi/charset-normalizer?source=hash-mapping
  size: 47314
  timestamp: 1728479405343
- conda: https://conda.anaconda.org/conda-forge/noarch/click-8.1.7-unix_pyh707e725_0.conda
  sha256: f0016cbab6ac4138a429e28dbcb904a90305b34b3fe41a9b89d697c90401caec
  md5: f3ad426304898027fc619827ff428eca
  depends:
  - __unix
  - python >=3.8
  license: BSD-3-Clause
  license_family: BSD
  purls:
  - pkg:pypi/click?source=hash-mapping
  size: 84437
  timestamp: 1692311973840
- conda: https://conda.anaconda.org/conda-forge/noarch/click-didyoumean-0.3.1-pyhd8ed1ab_0.conda
  sha256: 37b40b25c766499c79e5f64fb7c6453c882f9a5dabd262e431c9e68ecd971843
  md5: ab1b094a8471e571b95c208bde719a4a
  depends:
  - click >=7
  - python >=3.6.2,<4.0.0
  license: MIT
  license_family: MIT
  purls:
  - pkg:pypi/click-didyoumean?source=hash-mapping
  size: 10146
  timestamp: 1711356805136
- conda: https://conda.anaconda.org/conda-forge/noarch/click-plugins-1.1.1-py_0.tar.bz2
  sha256: ddef6e559dde6673ee504b0e29dd814d36e22b6b9b1f519fa856ee268905bf92
  md5: 4fd2c6b53934bd7d96d1f3fdaf99b79f
  depends:
  - click >=3.0
  - python
  license: BSD-3-Clause
  license_family: BSD
  purls:
  - pkg:pypi/click-plugins?source=hash-mapping
  size: 8992
  timestamp: 1554588104889
- conda: https://conda.anaconda.org/conda-forge/noarch/click-repl-0.3.0-pyhd8ed1ab_0.conda
  sha256: 69c16e0b89e1fb4fc444af4798ef1222b3075d074cbcbe70b9af793668200a14
  md5: 27eb8f68250666c1a19d1b6ec9d12c4e
  depends:
  - click
  - prompt_toolkit
  - python >=3.6
  - six
  license: MIT
  license_family: MIT
  purls:
  - pkg:pypi/click-repl?source=hash-mapping
  size: 15319
  timestamp: 1694959586805
- conda: https://conda.anaconda.org/conda-forge/noarch/colorama-0.4.6-pyhd8ed1ab_0.tar.bz2
  sha256: 2c1b2e9755ce3102bca8d69e8f26e4f087ece73f50418186aee7c74bef8e1698
  md5: 3faab06a954c2a04039983f2c4a50d99
  depends:
  - python >=3.7
  license: BSD-3-Clause
  license_family: BSD
  purls:
  - pkg:pypi/colorama?source=hash-mapping
  size: 25170
  timestamp: 1666700778190
- pypi: https://files.pythonhosted.org/packages/e3/51/9b208e85196941db2f0654ad0357ca6388ab3ed67efdbfc799f35d1f83aa/colorlog-6.9.0-py3-none-any.whl
  name: colorlog
  version: 6.9.0
  sha256: 5906e71acd67cb07a71e779c47c4bcb45fb8c2993eebe9e5adcd6a6f1b283eff
  requires_dist:
  - colorama ; sys_platform == 'win32'
  - black ; extra == 'development'
  - flake8 ; extra == 'development'
  - mypy ; extra == 'development'
  - pytest ; extra == 'development'
  - types-colorama ; extra == 'development'
  requires_python: '>=3.6'
- conda: https://conda.anaconda.org/conda-forge/noarch/comm-0.2.2-pyhd8ed1ab_0.conda
  sha256: e923acf02708a8a0b591f3bce4bdc11c8e63b73198b99b35fe6cd96bfb6a0dbe
  md5: 948d84721b578d426294e17a02e24cbb
  depends:
  - python >=3.6
  - traitlets >=5.3
  license: BSD-3-Clause
  license_family: BSD
  purls:
  - pkg:pypi/comm?source=hash-mapping
  size: 12134
  timestamp: 1710320435158
- conda: https://conda.anaconda.org/conda-forge/noarch/configobj-5.0.9-pyhd8ed1ab_0.conda
  sha256: 97bf14ac9ec3ec203985edbc40e276dae6c4066173c81b8615087e1c8bd1f21a
  md5: 0f20a9d96ded9cbd14b4cbfd18e45cfa
  depends:
  - python >=3.6
  - six
  license: BSD-3-Clause
  license_family: BSD
  purls:
  - pkg:pypi/configobj?source=hash-mapping
  size: 37680
  timestamp: 1727014349974
- conda: https://conda.anaconda.org/conda-forge/linux-64/contourpy-1.3.1-py311hd18a35c_0.conda
  sha256: 08be6120dc9369f07858677dde2a8474644cc7ec2ae146b39a6953aadc536dfd
  md5: 351cb68d2081e249069748b6e60b3cd2
  depends:
  - __glibc >=2.17,<3.0.a0
  - libgcc >=13
  - libstdcxx >=13
  - numpy >=1.23
  - python >=3.11,<3.12.0a0
  - python_abi 3.11.* *_cp311
  license: BSD-3-Clause
  license_family: BSD
  purls:
  - pkg:pypi/contourpy?source=hash-mapping
  size: 278209
  timestamp: 1731428493722
- conda: https://conda.anaconda.org/conda-forge/osx-arm64/contourpy-1.3.1-py311h210dab8_0.conda
  sha256: 8e755206b38a6e14861c79a74b51af76124bdf5c266dd6a584305e03d37c2e0c
  md5: 7f9e9df2d62cf69aed450f6957a23e61
  depends:
  - __osx >=11.0
  - libcxx >=18
  - numpy >=1.23
  - python >=3.11,<3.12.0a0
  - python >=3.11,<3.12.0a0 *_cpython
  - python_abi 3.11.* *_cp311
  license: BSD-3-Clause
  license_family: BSD
  purls:
  - pkg:pypi/contourpy?source=hash-mapping
  size: 247202
  timestamp: 1731428753912
- conda: https://conda.anaconda.org/conda-forge/linux-64/cryptography-43.0.3-py311hafd3f86_0.conda
  sha256: 9935df3851144f86be7e3d23754a11c0b23382df48e1cf05ab624dcdc9822b41
  md5: c4e15a26f0a69509c36046feceed7ae1
  depends:
  - __glibc >=2.17,<3.0.a0
  - cffi >=1.12
  - libgcc >=13
  - openssl >=3.3.2,<4.0a0
  - python >=3.11,<3.12.0a0
  - python_abi 3.11.* *_cp311
  constrains:
  - __glibc >=2.17
  license: Apache-2.0 AND BSD-3-Clause AND PSF-2.0 AND MIT
  license_family: BSD
  purls:
  - pkg:pypi/cryptography?source=hash-mapping
  size: 1491169
  timestamp: 1729286912462
- conda: https://conda.anaconda.org/conda-forge/osx-arm64/cryptography-43.0.3-py311h544b224_0.conda
  sha256: dcb5bb9b3d6a221291b9015a20ac007f44a3c6697ae2c6b490e8c1d5da236d54
  md5: 5f6f33a2c7c1bb92867fb6d44eb3802f
  depends:
  - __osx >=11.0
  - cffi >=1.12
  - openssl >=3.3.2,<4.0a0
  - python >=3.11,<3.12.0a0
  - python >=3.11,<3.12.0a0 *_cpython
  - python_abi 3.11.* *_cp311
  constrains:
  - __osx >=11.0
  license: Apache-2.0 AND BSD-3-Clause AND PSF-2.0 AND MIT
  license_family: BSD
  purls:
  - pkg:pypi/cryptography?source=hash-mapping
  size: 1355310
  timestamp: 1729287189471
- conda: https://conda.anaconda.org/conda-forge/noarch/cycler-0.12.1-pyhd8ed1ab_0.conda
  sha256: f221233f21b1d06971792d491445fd548224641af9443739b4b7b6d5d72954a8
  md5: 5cd86562580f274031ede6aa6aa24441
  depends:
  - python >=3.8
  license: BSD-3-Clause
  license_family: BSD
  purls:
  - pkg:pypi/cycler?source=hash-mapping
  size: 13458
  timestamp: 1696677888423
- conda: https://conda.anaconda.org/conda-forge/linux-64/cyrus-sasl-2.1.27-h54b06d7_7.conda
  sha256: d2ea5e52da745c4249e1a818095a28f9c57bd4df22cbfc645352defa468e86c2
  md5: dce22f70b4e5a407ce88f2be046f4ceb
  depends:
  - krb5 >=1.21.1,<1.22.0a0
  - libgcc-ng >=12
  - libntlm
  - libstdcxx-ng >=12
  - openssl >=3.1.1,<4.0a0
  license: BSD-3-Clause-Attribution
  license_family: BSD
  purls: []
  size: 219527
  timestamp: 1690061203707
- conda: https://conda.anaconda.org/conda-forge/linux-64/dbus-1.13.6-h5008d03_3.tar.bz2
  sha256: 8f5f995699a2d9dbdd62c61385bfeeb57c82a681a7c8c5313c395aa0ccab68a5
  md5: ecfff944ba3960ecb334b9a2663d708d
  depends:
  - expat >=2.4.2,<3.0a0
  - libgcc-ng >=9.4.0
  - libglib >=2.70.2,<3.0a0
  license: GPL-2.0-or-later
  license_family: GPL
  purls: []
  size: 618596
  timestamp: 1640112124844
- conda: https://conda.anaconda.org/conda-forge/linux-64/debugpy-1.8.8-py311hfdbb021_0.conda
  sha256: 4a326b01252ebae38a84cb8c37470283ebb37fd1db71469e0e23ca253a0fbe83
  md5: 698c1e95b2af120f318a0bdec35552b6
  depends:
  - __glibc >=2.17,<3.0.a0
  - libgcc >=13
  - libstdcxx >=13
  - python >=3.11,<3.12.0a0
  - python_abi 3.11.* *_cp311
  license: MIT
  license_family: MIT
  purls:
  - pkg:pypi/debugpy?source=hash-mapping
  size: 2532053
  timestamp: 1731045057237
- conda: https://conda.anaconda.org/conda-forge/osx-arm64/debugpy-1.8.8-py311h155a34a_0.conda
  sha256: 959e7cdeb6627d64228a6cbaf91e5bd674465d81619b410c8ce772fa9db1a594
  md5: 376b9971d7b47dab0b5197bd3efc74d4
  depends:
  - __osx >=11.0
  - libcxx >=18
  - python >=3.11,<3.12.0a0
  - python >=3.11,<3.12.0a0 *_cpython
  - python_abi 3.11.* *_cp311
  license: MIT
  license_family: MIT
  purls:
  - pkg:pypi/debugpy?source=hash-mapping
  size: 2489339
  timestamp: 1731045144242
- conda: https://conda.anaconda.org/conda-forge/noarch/decorator-5.1.1-pyhd8ed1ab_0.tar.bz2
  sha256: 328a6a379f9bdfd0230e51de291ce858e6479411ea4b0545fb377c71662ef3e2
  md5: 43afe5ab04e35e17ba28649471dd7364
  depends:
  - python >=3.5
  license: BSD-2-Clause
  license_family: BSD
  purls:
  - pkg:pypi/decorator?source=hash-mapping
  size: 12072
  timestamp: 1641555714315
- conda: https://conda.anaconda.org/conda-forge/noarch/defusedxml-0.7.1-pyhd8ed1ab_0.tar.bz2
  sha256: 9717a059677553562a8f38ff07f3b9f61727bd614f505658b0a5ecbcf8df89be
  md5: 961b3a227b437d82ad7054484cfa71b2
  depends:
  - python >=3.6
  license: PSF-2.0
  license_family: PSF
  purls:
  - pkg:pypi/defusedxml?source=hash-mapping
  size: 24062
  timestamp: 1615232388757
- conda: https://conda.anaconda.org/conda-forge/noarch/dictdiffer-0.9.0-pyhd8ed1ab_0.tar.bz2
  sha256: e60061903052844b7a7d9151bcf8d577275a2cdb0c924f589195d98c36ef0164
  md5: 3cb49199274e7f4d457d8fa2b84dea52
  depends:
  - python >=3.6
  license: MIT
  license_family: MIT
  purls:
  - pkg:pypi/dictdiffer?source=hash-mapping
  size: 17074
  timestamp: 1627027763074
- conda: https://conda.anaconda.org/conda-forge/noarch/diskcache-5.6.3-pyhd8ed1ab_0.conda
  sha256: 2547a3aa97f0862e55d9d4bbef457b087d35f4bff05766c8169c82719bc61e17
  md5: 4c33109f652b5d8c995ab243436c9370
  depends:
  - python >=3.5
  license: Apache-2.0
  license_family: Apache
  purls:
  - pkg:pypi/diskcache?source=hash-mapping
  size: 40074
  timestamp: 1693471512435
- conda: https://conda.anaconda.org/conda-forge/noarch/distro-1.9.0-pyhd8ed1ab_0.conda
  sha256: ae1c13d709c8001331b5b9345e4bcd77e9ae712d25f7958b2ebcbe0b068731b7
  md5: bbdb409974cd6cb30071b1d978302726
  depends:
  - python >=3.6
  license: Apache-2.0
  license_family: APACHE
  purls:
  - pkg:pypi/distro?source=hash-mapping
  size: 42039
  timestamp: 1704321683916
- pypi: https://files.pythonhosted.org/packages/6c/4a/c3b77fc1a24510b08918b43a473410c0168f6e657118807015f1f1edceea/docopt_ng-0.9.0-py3-none-any.whl
  name: docopt-ng
  version: 0.9.0
  sha256: bfe4c8b03f9fca424c24ee0b4ffa84bf7391cb18c29ce0f6a8227a3b01b81ff9
  requires_python: '>=3.7'
- conda: https://conda.anaconda.org/conda-forge/linux-64/double-conversion-3.3.0-h59595ed_0.conda
  sha256: 9eee491a73b67fd64379cf715f85f8681568ebc1f02f9e11b4c50d46a3323544
  md5: c2f83a5ddadadcdb08fe05863295ee97
  depends:
  - libgcc-ng >=12
  - libstdcxx-ng >=12
  license: BSD-3-Clause
  license_family: BSD
  purls: []
  size: 78645
  timestamp: 1686489937183
- conda: https://conda.anaconda.org/conda-forge/noarch/dpath-2.2.0-pyha770c72_0.conda
  sha256: ab88f587a9b7dc3cbb636823423c2ecfd868d4719b491af37c09b0384214bacf
  md5: b2681af65644be41a18d4b00b67938f1
  depends:
  - python >3.6
  license: MIT
  license_family: MIT
  purls:
  - pkg:pypi/dpath?source=hash-mapping
  size: 21344
  timestamp: 1718243548474
- conda: https://conda.anaconda.org/conda-forge/noarch/duckdb-1.1.2-hd8ed1ab_1.conda
  sha256: 89355ef26e1fec33042cde769116aeb3f6f88feb8f0e2286b988666785059022
  md5: 1c827b8f8df28e9b78809e30c9b9c0f9
  depends:
  - python-duckdb >=1.1.2,<1.1.3.0a0
  license: MIT
  license_family: MIT
  purls: []
  size: 7652
  timestamp: 1729758632515
- conda: https://conda.anaconda.org/conda-forge/linux-64/duckdb-cli-1.1.2-h5888daf_0.conda
  sha256: dad18dedecd64cdadf8e3b467b75b60aca6ff75c12363b2e73d826e482364d2c
  md5: b14b225f6a10faa9c3a613e02305c010
  depends:
  - __glibc >=2.17,<3.0.a0
  - libduckdb 1.1.2 h1b44611_0
  - libgcc >=13
  - libstdcxx >=13
  license: MIT
  license_family: MIT
  purls: []
  size: 257447
  timestamp: 1728926247151
- conda: https://conda.anaconda.org/conda-forge/osx-arm64/duckdb-cli-1.1.2-h5833ebf_0.conda
  sha256: 7242102bbc4d79ad83be5d45d305a9c1ab9fc8e052a8128c07ff1c3f4119fa9f
  md5: 53f8ad4921bc97faf782341a0613d40d
  depends:
  - __osx >=11.0
  - libcxx >=17
  - libduckdb 1.1.2 h475894c_0
  license: MIT
  license_family: MIT
  purls: []
  size: 166431
  timestamp: 1728926105930
- conda: https://conda.anaconda.org/conda-forge/linux-64/dulwich-0.22.3-py311h9e33e62_0.conda
  sha256: c7473afb55170a1109baf34c607619e79ade2b359caeab0b24dac7ac6d6f5008
  md5: df5889c90bc376de2a336dd3f163197e
  depends:
  - __glibc >=2.17,<3.0.a0
  - libgcc >=13
  - python >=3.11,<3.12.0a0
  - python_abi 3.11.* *_cp311
  - urllib3 >=1.25
  constrains:
  - __glibc >=2.17
  license: Apache-2.0
  license_family: Apache
  purls:
  - pkg:pypi/dulwich?source=hash-mapping
  size: 858536
  timestamp: 1729713530829
- conda: https://conda.anaconda.org/conda-forge/osx-arm64/dulwich-0.22.3-py311h124505c_0.conda
  sha256: 305b6fbc9b6e47804e0e9cea75fde9b4759000bc1dfd55d7e6c85d354648ce5f
  md5: 5b878ff03849ae357ddda60212834d40
  depends:
  - __osx >=11.0
  - python >=3.11,<3.12.0a0
  - python >=3.11,<3.12.0a0 *_cpython
  - python_abi 3.11.* *_cp311
  - urllib3 >=1.25
  constrains:
  - __osx >=11.0
  license: Apache-2.0
  license_family: Apache
  purls:
  - pkg:pypi/dulwich?source=hash-mapping
  size: 811761
  timestamp: 1729713750233
- conda: https://conda.anaconda.org/conda-forge/noarch/dvc-3.56.0-pyhd8ed1ab_0.conda
  sha256: e560553a7a13c601486900a8d665451265480573e6fa9e012fec6f216e710fd5
  md5: 60a1be88eb366e5f58116778e875e2e0
  depends:
  - attrs >=22.2.0
  - celery
  - colorama >=0.3.9
  - configobj >=5.0.6
  - distro >=1.3
  - dpath <3,>=2.1.0
  - dulwich
  - dvc-data >=3.16.2,<3.17
  - dvc-http >=2.29.0
  - dvc-objects
  - dvc-render >=1.0.1,<2
  - dvc-studio-client >=0.21,<1
  - dvc-task >=0.3.0,<1
  - flatten-dict <1,>=0.4.1
  - flufl.lock >=8.1.0,<9
  - fsspec >=2024.2.0
  - funcy >=1.14
  - grandalf <1,>=0.7
  - gto >=1.6.0,<2
  - hydra-core >=1.1
  - iterative-telemetry >=0.0.7
  - kombu
  - networkx >=2.5
  - omegaconf
  - packaging >=19
  - pathspec >=0.10.3
  - platformdirs <4,>=3.1.1
  - psutil >=5.8
  - pydot >=1.2.4
  - pygtrie >=2.3.2
  - pyparsing >=2.4.7
  - python >=3.9
  - requests >=2.22
  - rich >=12
  - ruamel.yaml >=0.17.11
  - scmrepo >=3.3.8,<4
  - shortuuid >=0.5
  - shtab <2,>=1.3.4
  - tabulate >=0.8.7
  - tomlkit >=0.11.1
  - tqdm <5,>=4.63.1
  - voluptuous >=0.11.7
  - zc.lockfile >=1.2.1
  license: Apache-2.0
  license_family: Apache
  purls:
  - pkg:pypi/dvc?source=hash-mapping
  size: 302949
  timestamp: 1729663371138
- conda: https://conda.anaconda.org/conda-forge/noarch/dvc-azure-3.1.0-pyhd8ed1ab_0.conda
  sha256: 9d625e14f9c9b61f9ccd5b242685a31d4a81871cd5b5c78cdd531f57514b0484
  md5: 46f978ff641f72a04535b00018ed22b2
  depends:
  - adlfs >=2023.12.0
  - azure-identity >=1.4.0
  - dvc
  - knack
  - python >=3.9
  license: Apache-2.0
  license_family: APACHE
  purls:
  - pkg:pypi/dvc-azure?source=hash-mapping
  size: 17530
  timestamp: 1715388321381
- conda: https://conda.anaconda.org/conda-forge/noarch/dvc-data-3.16.7-pyhd8ed1ab_0.conda
  sha256: 449684ea45cb388306e440d70f4e6b3ab8ef013e7b59ea712d35e3b3bb8b096f
  md5: 98d9d17d0d73d269e152c8e5f00f1b55
  depends:
  - attrs >=21.3.0
  - dictdiffer >=0.8.1
  - diskcache >=5.2.1
  - dvc-objects >=4.0.1,<6
  - fsspec >=2024.2.0
  - funcy >=1.14
  - orjson >=3,<4
  - pygtrie >=2.3.2
  - python >=3.9
  - sqltrie >=0.11.0,<1
  - tqdm >=4.63.1,<5
  license: Apache-2.0
  purls:
  - pkg:pypi/dvc-data?source=hash-mapping
  size: 62120
  timestamp: 1730356873308
- conda: https://conda.anaconda.org/conda-forge/noarch/dvc-http-2.32.0-pyhd8ed1ab_0.conda
  sha256: e7f0594b6f4fc23bf2398029fa269b87f659efab266ea995de31a9b5edd7fbef
  md5: 6915a9612a2aacf4df13cf87cb291576
  depends:
  - aiohttp-retry >=2.5.0
  - fsspec
  - python >=3.8
  license: Apache-2.0
  license_family: APACHE
  purls:
  - pkg:pypi/dvc-http?source=hash-mapping
  size: 17144
  timestamp: 1702477578450
- conda: https://conda.anaconda.org/conda-forge/noarch/dvc-objects-5.1.0-pyhd8ed1ab_1.conda
  sha256: 658e29e9203ac7797a67d01bcd79ca48a4e920d3a70508cafc10fb761f5315b6
  md5: 1fcbd36b4bbe66ad5aec71220109148e
  depends:
  - fsspec >=2024.2.0
  - funcy >=1.14
  - python >=3.9
  license: Apache-2.0
  license_family: APACHE
  purls:
  - pkg:pypi/dvc-objects?source=hash-mapping
  size: 33092
  timestamp: 1711196351282
- conda: https://conda.anaconda.org/conda-forge/noarch/dvc-render-1.0.2-pyhd8ed1ab_0.conda
  sha256: d52444f19cc12f2d2c4948a2a822a0ee9ed8a509c3fe5cbf52e86646befdbefd
  md5: 33300000fa304dba183023f1251d7a5e
  depends:
  - flatten-dict >=0.4.1
  - funcy >=1.17
  - python >=3.7
  - tabulate >=0.8.7
  license: Apache-2.0
  license_family: APACHE
  purls:
  - pkg:pypi/dvc-render?source=hash-mapping
  size: 24503
  timestamp: 1712771301361
- conda: https://conda.anaconda.org/conda-forge/noarch/dvc-s3-3.2.0-pyhd8ed1ab_0.conda
  sha256: 48632e1c5cb894822bba7fdf341fc320aebced6864eb071ce792293b3e5405ea
  md5: 5e6ae8f59d5c899960b9f33a2ae2a0a7
  depends:
  - boto3 >=1.9.201
  - dvc
  - python >=3.8
  - s3fs >=2021.11.0
  license: Apache-2.0
  license_family: APACHE
  purls:
  - pkg:pypi/dvc-s3?source=hash-mapping
  size: 18573
  timestamp: 1714154864184
- conda: https://conda.anaconda.org/conda-forge/noarch/dvc-studio-client-0.21.0-pyhd8ed1ab_0.conda
  sha256: c9289c40343c40d237b9dcf5970bcd0105675d362f9e582dcaac7e80469d8865
  md5: 6d7a1b396bdbb394ed4da8b801615e4f
  depends:
  - dulwich
  - python >=3.8
  - requests
  - voluptuous
  license: Apache-2.0
  license_family: APACHE
  purls:
  - pkg:pypi/dvc-studio-client?source=hash-mapping
  size: 20181
  timestamp: 1719515702069
- conda: https://conda.anaconda.org/conda-forge/noarch/dvc-task-0.40.2-pyhd8ed1ab_0.conda
  sha256: ccc976c4d1c142d2c6c7116a55385775fff9b024dfc2d98b773d3d227f321832
  md5: 94ca3efe6045fd8a41bd7f6ad39d55d6
  depends:
  - celery >=5.3.0,<6
  - funcy >=1.17
  - kombu
  - python >=3.7
  - pywin32-on-windows
  - shortuuid >=1.0.8
  constrains:
  - pywin32 >=225
  license: Apache-2.0
  license_family: APACHE
  purls:
  - pkg:pypi/dvc-task?source=hash-mapping
  size: 24224
  timestamp: 1728433809379
- conda: https://conda.anaconda.org/conda-forge/noarch/dvc-webdav-3.0.0-pyhd8ed1ab_0.conda
  sha256: 6a805b093751e8330033ae1f276b2b67e03ebe054c4e4203dc287c811283e5fe
  md5: 509f62bd5a9130deebbbdd235edec179
  depends:
  - dvc
  - python >=3.8
  - webdav4 >=0.9.3
  license: Apache-2.0
  license_family: APACHE
  purls:
  - pkg:pypi/dvc-webdav?source=hash-mapping
  size: 14954
  timestamp: 1702619293507
- conda: https://conda.anaconda.org/conda-forge/noarch/enlighten-1.12.4-pyhd8ed1ab_0.conda
  sha256: b4455278ff8833dbe1dc5efe553af574ffe581a398221df4a1a123dbf1745433
  md5: d30388a2d2294f339f136891ff8fda8a
  depends:
  - blessed >=1.17.7
  - prefixed >=0.3.2
  - python >=2.7,!=3.0,!=3.1,!=3.2,!=3.3,<4
  license: MPL-2.0
  license_family: MOZILLA
  purls:
  - pkg:pypi/enlighten?source=hash-mapping
  size: 37829
  timestamp: 1703547365884
- conda: https://conda.anaconda.org/conda-forge/noarch/entrypoints-0.4-pyhd8ed1ab_0.tar.bz2
  sha256: 2ec4a0900a4a9f42615fc04d0fb3286b796abe56590e8e042f6ec25e102dd5af
  md5: 3cf04868fee0a029769bd41f4b2fbf2d
  depends:
  - python >=3.6
  license: MIT
  license_family: MIT
  purls:
  - pkg:pypi/entrypoints?source=hash-mapping
  size: 9199
  timestamp: 1643888357950
- conda: https://conda.anaconda.org/conda-forge/noarch/exceptiongroup-1.2.2-pyhd8ed1ab_0.conda
  sha256: e0edd30c4b7144406bb4da975e6bb97d6bc9c0e999aa4efe66ae108cada5d5b5
  md5: d02ae936e42063ca46af6cdad2dbd1e0
  depends:
  - python >=3.7
  license: MIT and PSF-2.0
  purls:
  - pkg:pypi/exceptiongroup?source=hash-mapping
  size: 20418
  timestamp: 1720869435725
- conda: https://conda.anaconda.org/conda-forge/noarch/executing-2.1.0-pyhd8ed1ab_0.conda
  sha256: a52d7516e2e11d3eb10908e10d3eb3f8ef267fea99ed9b09d52d96c4db3441b8
  md5: d0441db20c827c11721889a241df1220
  depends:
  - python >=2.7
  license: MIT
  license_family: MIT
  purls:
  - pkg:pypi/executing?source=hash-mapping
  size: 28337
  timestamp: 1725214501850
- conda: https://conda.anaconda.org/conda-forge/linux-64/expat-2.6.3-h5888daf_0.conda
  sha256: 65bd479c75ce876f26600cb230d6ebc474086e31fa384af9b4282b36842ed7e2
  md5: 6595440079bed734b113de44ffd3cd0a
  depends:
  - __glibc >=2.17,<3.0.a0
  - libexpat 2.6.3 h5888daf_0
  - libgcc >=13
  license: MIT
  license_family: MIT
  purls: []
  size: 137891
  timestamp: 1725568750673
- conda: https://conda.anaconda.org/conda-forge/noarch/filelock-3.16.1-pyhd8ed1ab_0.conda
  sha256: 1da766da9dba05091af87977922fe60dc7464091a9ccffb3765d403189d39be4
  md5: 916f8ec5dd4128cd5f207a3c4c07b2c6
  depends:
  - python >=3.7
  license: Unlicense
  purls:
  - pkg:pypi/filelock?source=hash-mapping
  size: 17357
  timestamp: 1726613593584
- conda: https://conda.anaconda.org/conda-forge/noarch/flatten-dict-0.4.2-pyhd8ed1ab_1.tar.bz2
  sha256: f54ee1fc29bdc4ca53fbca66114f79e6aea00b3225bab372366c036e8584154d
  md5: ccfb30b92adfeb283d4dcae3d0b6441b
  depends:
  - pathlib2 >=2.3,<3.0
  - python >=3.6
  - setuptools
  - six >=1.12,<2.0
  license: MIT
  license_family: MIT
  purls:
  - pkg:pypi/flatten-dict?source=hash-mapping
  size: 12378
  timestamp: 1629457750295
- conda: https://conda.anaconda.org/conda-forge/noarch/flufl.lock-8.1.0-pyhd8ed1ab_0.conda
  sha256: fa2464e22e82b0a9ade179b14484678c5b286f281bc5d2ba8df8e8e793181fd4
  md5: 07ce648c0a70958654b10f9091e6e5ed
  depends:
  - atpublic
  - psutil
  - python >=3.8
  license: Apache-2.0
  license_family: APACHE
  purls:
  - pkg:pypi/flufl-lock?source=hash-mapping
  size: 16320
  timestamp: 1722810002968
- conda: https://conda.anaconda.org/conda-forge/noarch/font-ttf-dejavu-sans-mono-2.37-hab24e00_0.tar.bz2
  sha256: 58d7f40d2940dd0a8aa28651239adbf5613254df0f75789919c4e6762054403b
  md5: 0c96522c6bdaed4b1566d11387caaf45
  license: BSD-3-Clause
  license_family: BSD
  purls: []
  size: 397370
  timestamp: 1566932522327
- conda: https://conda.anaconda.org/conda-forge/noarch/font-ttf-inconsolata-3.000-h77eed37_0.tar.bz2
  sha256: c52a29fdac682c20d252facc50f01e7c2e7ceac52aa9817aaf0bb83f7559ec5c
  md5: 34893075a5c9e55cdafac56607368fc6
  license: OFL-1.1
  license_family: Other
  purls: []
  size: 96530
  timestamp: 1620479909603
- conda: https://conda.anaconda.org/conda-forge/noarch/font-ttf-source-code-pro-2.038-h77eed37_0.tar.bz2
  sha256: 00925c8c055a2275614b4d983e1df637245e19058d79fc7dd1a93b8d9fb4b139
  md5: 4d59c254e01d9cde7957100457e2d5fb
  license: OFL-1.1
  license_family: Other
  purls: []
  size: 700814
  timestamp: 1620479612257
- conda: https://conda.anaconda.org/conda-forge/noarch/font-ttf-ubuntu-0.83-h77eed37_3.conda
  sha256: 2821ec1dc454bd8b9a31d0ed22a7ce22422c0aef163c59f49dfdf915d0f0ca14
  md5: 49023d73832ef61042f6a237cb2687e7
  license: LicenseRef-Ubuntu-Font-Licence-Version-1.0
  license_family: Other
  purls: []
  size: 1620504
  timestamp: 1727511233259
- conda: https://conda.anaconda.org/conda-forge/linux-64/fontconfig-2.15.0-h7e30c49_1.conda
  sha256: 7093aa19d6df5ccb6ca50329ef8510c6acb6b0d8001191909397368b65b02113
  md5: 8f5b0b297b59e1ac160ad4beec99dbee
  depends:
  - __glibc >=2.17,<3.0.a0
  - freetype >=2.12.1,<3.0a0
  - libexpat >=2.6.3,<3.0a0
  - libgcc >=13
  - libuuid >=2.38.1,<3.0a0
  - libzlib >=1.3.1,<2.0a0
  license: MIT
  purls: []
  size: 265599
  timestamp: 1730283881107
- conda: https://conda.anaconda.org/conda-forge/osx-arm64/fontconfig-2.15.0-h1383a14_1.conda
  sha256: f79d3d816fafbd6a2b0f75ebc3251a30d3294b08af9bb747194121f5efa364bc
  md5: 7b29f48742cea5d1ccb5edd839cb5621
  depends:
  - __osx >=11.0
  - freetype >=2.12.1,<3.0a0
  - libexpat >=2.6.3,<3.0a0
  - libzlib >=1.3.1,<2.0a0
  license: MIT
  purls: []
  size: 234227
  timestamp: 1730284037572
- conda: https://conda.anaconda.org/conda-forge/noarch/fonts-conda-ecosystem-1-0.tar.bz2
  sha256: a997f2f1921bb9c9d76e6fa2f6b408b7fa549edd349a77639c9fe7a23ea93e61
  md5: fee5683a3f04bd15cbd8318b096a27ab
  depends:
  - fonts-conda-forge
  license: BSD-3-Clause
  license_family: BSD
  purls: []
  size: 3667
  timestamp: 1566974674465
- conda: https://conda.anaconda.org/conda-forge/noarch/fonts-conda-forge-1-0.tar.bz2
  sha256: 53f23a3319466053818540bcdf2091f253cbdbab1e0e9ae7b9e509dcaa2a5e38
  md5: f766549260d6815b0c52253f1fb1bb29
  depends:
  - font-ttf-dejavu-sans-mono
  - font-ttf-inconsolata
  - font-ttf-source-code-pro
  - font-ttf-ubuntu
  license: BSD-3-Clause
  license_family: BSD
  purls: []
  size: 4102
  timestamp: 1566932280397
- conda: https://conda.anaconda.org/conda-forge/linux-64/fonttools-4.55.0-py311h2dc5d0c_0.conda
  sha256: b959bbe11eda7f4443e635a95347de40d834484f7ad971a0d0953f327d2d86f8
  md5: 8b056dbb53df32a9dbf1718a04dc4138
  depends:
  - __glibc >=2.17,<3.0.a0
  - brotli
  - libgcc >=13
  - munkres
  - python >=3.11,<3.12.0a0
  - python_abi 3.11.* *_cp311
  - unicodedata2 >=15.1.0
  license: MIT
  license_family: MIT
  purls:
  - pkg:pypi/fonttools?source=hash-mapping
  size: 2885790
  timestamp: 1731643615522
- conda: https://conda.anaconda.org/conda-forge/osx-arm64/fonttools-4.55.0-py311h4921393_0.conda
  sha256: d4a66eafaaa94618f9218881d24fd60f4b93c2d629cab14ddb98216e1cf83fda
  md5: 9dbec219c6180471bada3b40199f2239
  depends:
  - __osx >=11.0
  - brotli
  - munkres
  - python >=3.11,<3.12.0a0
  - python >=3.11,<3.12.0a0 *_cpython
  - python_abi 3.11.* *_cp311
  - unicodedata2 >=15.1.0
  license: MIT
  license_family: MIT
  purls:
  - pkg:pypi/fonttools?source=hash-mapping
  size: 2781319
  timestamp: 1731643650622
- conda: https://conda.anaconda.org/conda-forge/noarch/fqdn-1.5.1-pyhd8ed1ab_0.tar.bz2
  sha256: 6cfd1f9bcd2358a69fb571f4b3af049b630d52647d906822dbedac03e84e4f63
  md5: 642d35437078749ef23a5dca2c9bb1f3
  depends:
  - cached-property >=1.3.0
  - python >=2.7,<4
  license: MPL-2.0
  license_family: MOZILLA
  purls:
  - pkg:pypi/fqdn?source=hash-mapping
  size: 14395
  timestamp: 1638810388635
- conda: https://conda.anaconda.org/conda-forge/linux-64/freetype-2.12.1-h267a509_2.conda
  sha256: b2e3c449ec9d907dd4656cb0dc93e140f447175b125a3824b31368b06c666bb6
  md5: 9ae35c3d96db2c94ce0cef86efdfa2cb
  depends:
  - libgcc-ng >=12
  - libpng >=1.6.39,<1.7.0a0
  - libzlib >=1.2.13,<2.0.0a0
  license: GPL-2.0-only OR FTL
  purls: []
  size: 634972
  timestamp: 1694615932610
- conda: https://conda.anaconda.org/conda-forge/osx-arm64/freetype-2.12.1-hadb7bae_2.conda
  sha256: 791673127e037a2dc0eebe122dc4f904cb3f6e635bb888f42cbe1a76b48748d9
  md5: e6085e516a3e304ce41a8ee08b9b89ad
  depends:
  - libpng >=1.6.39,<1.7.0a0
  - libzlib >=1.2.13,<2.0.0a0
  license: GPL-2.0-only OR FTL
  purls: []
  size: 596430
  timestamp: 1694616332835
- conda: https://conda.anaconda.org/conda-forge/linux-64/fribidi-1.0.10-h36c2ea0_0.tar.bz2
  sha256: 5d7b6c0ee7743ba41399e9e05a58ccc1cfc903942e49ff6f677f6e423ea7a627
  md5: ac7bc6a654f8f41b352b38f4051135f8
  depends:
  - libgcc-ng >=7.5.0
  license: LGPL-2.1
  purls: []
  size: 114383
  timestamp: 1604416621168
- conda: https://conda.anaconda.org/conda-forge/osx-arm64/fribidi-1.0.10-h27ca646_0.tar.bz2
  sha256: 4b37ea851a2cf85edf0a63d2a63266847ec3dcbba4a31156d430cdd6aa811303
  md5: c64443234ff91d70cb9c7dc926c58834
  license: LGPL-2.1
  purls: []
  size: 60255
  timestamp: 1604417405528
- conda: https://conda.anaconda.org/conda-forge/linux-64/frozenlist-1.5.0-py311h9ecbd09_0.conda
  sha256: 5bde4e41dd1bdf42488f1b86039f38914e87f4a6b46c15224c217651f964de8b
  md5: 75424a18fb275a18b288c099b869c3bc
  depends:
  - __glibc >=2.17,<3.0.a0
  - libgcc >=13
  - python >=3.11,<3.12.0a0
  - python_abi 3.11.* *_cp311
  license: Apache-2.0
  license_family: APACHE
  purls:
  - pkg:pypi/frozenlist?source=hash-mapping
  size: 60988
  timestamp: 1729699558841
- conda: https://conda.anaconda.org/conda-forge/osx-arm64/frozenlist-1.5.0-py311hae2e1ce_0.conda
  sha256: 3df51bbf74052c5d29a33cf8c8c57302699937f883e0e4e9e506c7e0b09e45a5
  md5: 7f28e6daf0b4963be1061291cbe10bfb
  depends:
  - __osx >=11.0
  - python >=3.11,<3.12.0a0
  - python >=3.11,<3.12.0a0 *_cpython
  - python_abi 3.11.* *_cp311
  license: Apache-2.0
  license_family: APACHE
  purls:
  - pkg:pypi/frozenlist?source=hash-mapping
  size: 54023
  timestamp: 1729699703032
- conda: https://conda.anaconda.org/conda-forge/noarch/fsspec-2024.10.0-pyhff2d567_0.conda
  sha256: 40bb76981dd49d5869b48925a8975bb7bbe4e33e1e40af4ec06f6bf4a62effd7
  md5: 816dbc4679a64e4417cd1385d661bb31
  depends:
  - python >=3.8
  license: BSD-3-Clause
  license_family: BSD
  purls:
  - pkg:pypi/fsspec?source=hash-mapping
  size: 134745
  timestamp: 1729608972363
- conda: https://conda.anaconda.org/conda-forge/noarch/funcy-2.0-pyhd8ed1ab_0.conda
  sha256: aa21baa066cf5ad440e2300ca95a303db83d747d3ceb67a878fb44d2342e64dc
  md5: ecf68a50baba6d9151addcb69cecfb92
  depends:
  - python >=3.4
  license: BSD-3-Clause
  license_family: BSD
  purls:
  - pkg:pypi/funcy?source=hash-mapping
  size: 29981
  timestamp: 1680003335319
- conda: https://conda.anaconda.org/conda-forge/noarch/future-1.0.0-pyhd8ed1ab_0.conda
  sha256: 8c918a63595ae01575b738ddf0bff10dc23a5002d4af4c8b445d1179a76a8efd
  md5: 650a7807e689642dddd3590eb817beed
  depends:
  - python >=3.8
  license: MIT
  license_family: MIT
  purls:
  - pkg:pypi/future?source=hash-mapping
  size: 364081
  timestamp: 1708610254418
- conda: https://conda.anaconda.org/conda-forge/linux-64/gdk-pixbuf-2.42.12-hb9ae30d_0.conda
  sha256: d5283b95a8d49dcd88d29b360d8b38694aaa905d968d156d72ab71d32b38facb
  md5: 201db6c2d9a3c5e46573ac4cb2e92f4f
  depends:
  - libgcc-ng >=12
  - libglib >=2.80.2,<3.0a0
  - libjpeg-turbo >=3.0.0,<4.0a0
  - libpng >=1.6.43,<1.7.0a0
  - libtiff >=4.6.0,<4.8.0a0
  license: LGPL-2.1-or-later
  license_family: LGPL
  purls: []
  size: 528149
  timestamp: 1715782983957
- conda: https://conda.anaconda.org/conda-forge/osx-arm64/gdk-pixbuf-2.42.12-h7ddc832_0.conda
  sha256: 72bcf0a4d3f9aa6d99d7d1d224d19f76ccdb3a4fa85e60f77d17e17985c81bd2
  md5: 151309a7e1eb57a3c2ab8088a1d74f3e
  depends:
  - __osx >=11.0
  - libglib >=2.80.2,<3.0a0
  - libintl >=0.22.5,<1.0a0
  - libjpeg-turbo >=3.0.0,<4.0a0
  - libpng >=1.6.43,<1.7.0a0
  - libtiff >=4.6.0,<4.8.0a0
  license: LGPL-2.1-or-later
  license_family: LGPL
  purls: []
  size: 509570
  timestamp: 1715783199780
- conda: https://conda.anaconda.org/conda-forge/linux-64/gettext-0.22.5-he02047a_3.conda
  sha256: c3d9a453f523acbf2b3e1c82a42edfc7c7111b4686a2180ab48cb9b51a274218
  md5: c7f243bbaea97cd6ea1edd693270100e
  depends:
  - __glibc >=2.17,<3.0.a0
  - gettext-tools 0.22.5 he02047a_3
  - libasprintf 0.22.5 he8f35ee_3
  - libasprintf-devel 0.22.5 he8f35ee_3
  - libgcc-ng >=12
  - libgettextpo 0.22.5 he02047a_3
  - libgettextpo-devel 0.22.5 he02047a_3
  - libstdcxx-ng >=12
  license: LGPL-2.1-or-later AND GPL-3.0-or-later
  purls: []
  size: 479452
  timestamp: 1723626088190
- conda: https://conda.anaconda.org/conda-forge/osx-arm64/gettext-0.22.5-h8414b35_3.conda
  sha256: 634e11f6e6560568ede805f823a2be8634c6a0a2fa6743880ec403d925923138
  md5: 89b31a91b3ac2b7b3b0e5bc4eb99c39d
  depends:
  - __osx >=11.0
  - gettext-tools 0.22.5 h8414b35_3
  - libasprintf 0.22.5 h8414b35_3
  - libasprintf-devel 0.22.5 h8414b35_3
  - libcxx >=16
  - libgettextpo 0.22.5 h8414b35_3
  - libgettextpo-devel 0.22.5 h8414b35_3
  - libiconv >=1.17,<2.0a0
  - libintl 0.22.5 h8414b35_3
  - libintl-devel 0.22.5 h8414b35_3
  license: LGPL-2.1-or-later AND GPL-3.0-or-later
  purls: []
  size: 483255
  timestamp: 1723627203687
- conda: https://conda.anaconda.org/conda-forge/linux-64/gettext-tools-0.22.5-he02047a_3.conda
  sha256: 0fd003953ce1ce9f4569458aab9ffaa397e3be2bc069250e2f05fd93b0ad2976
  md5: fcd2016d1d299f654f81021e27496818
  depends:
  - __glibc >=2.17,<3.0.a0
  - libgcc-ng >=12
  license: GPL-3.0-or-later
  license_family: GPL
  purls: []
  size: 2750908
  timestamp: 1723626056740
- conda: https://conda.anaconda.org/conda-forge/osx-arm64/gettext-tools-0.22.5-h8414b35_3.conda
  sha256: 50b530cf2326938b80330f78cf4056492fa8c6a5c7e313d92069ebbbb2f4d264
  md5: 47071f4b2915032e1d47119f779f9d9c
  depends:
  - __osx >=11.0
  - libiconv >=1.17,<2.0a0
  - libintl 0.22.5 h8414b35_3
  license: GPL-3.0-or-later
  license_family: GPL
  purls: []
  size: 2467439
  timestamp: 1723627140130
- conda: https://conda.anaconda.org/conda-forge/linux-64/gflags-2.2.2-h5888daf_1005.conda
  sha256: 6c33bf0c4d8f418546ba9c250db4e4221040936aef8956353bc764d4877bc39a
  md5: d411fc29e338efb48c5fd4576d71d881
  depends:
  - __glibc >=2.17,<3.0.a0
  - libgcc >=13
  - libstdcxx >=13
  license: BSD-3-Clause
  license_family: BSD
  purls: []
  size: 119654
  timestamp: 1726600001928
- conda: https://conda.anaconda.org/conda-forge/osx-arm64/gflags-2.2.2-hf9b8971_1005.conda
  sha256: fd56ed8a1dab72ab90d8a8929b6f916a6d9220ca297ff077f8f04c5ed3408e20
  md5: 57a511a5905caa37540eb914dfcbf1fb
  depends:
  - __osx >=11.0
  - libcxx >=17
  license: BSD-3-Clause
  license_family: BSD
  purls: []
  size: 82090
  timestamp: 1726600145480
- conda: https://conda.anaconda.org/conda-forge/noarch/gitdb-4.0.11-pyhd8ed1ab_0.conda
  sha256: 52ab2798be31b8f509eeec458712f447ced4f96ecb672c6c9a42778f47e07b1b
  md5: 623b19f616f2ca0c261441067e18ae40
  depends:
  - python >=3.7
  - smmap >=3.0.1,<6
  license: BSD-3-Clause
  license_family: BSD
  purls:
  - pkg:pypi/gitdb?source=hash-mapping
  size: 52872
  timestamp: 1697791718749
- conda: https://conda.anaconda.org/conda-forge/noarch/gitpython-3.1.43-pyhd8ed1ab_0.conda
  sha256: cbb2802641a009ce9bcc2a047e817fd8816f9c842036a42f4730398d8e4cda2a
  md5: 0b2154c1818111e17381b1df5b4b0176
  depends:
  - gitdb >=4.0.1,<5
  - python >=3.7
  - typing_extensions >=3.7.4.3
  license: BSD-3-Clause
  license_family: BSD
  purls:
  - pkg:pypi/gitpython?source=hash-mapping
  size: 156827
  timestamp: 1711991122366
- conda: https://conda.anaconda.org/conda-forge/linux-64/glog-0.7.1-hbabe93e_0.conda
  sha256: dc824dc1d0aa358e28da2ecbbb9f03d932d976c8dca11214aa1dcdfcbd054ba2
  md5: ff862eebdfeb2fd048ae9dc92510baca
  depends:
  - gflags >=2.2.2,<2.3.0a0
  - libgcc-ng >=12
  - libstdcxx-ng >=12
  license: BSD-3-Clause
  license_family: BSD
  purls: []
  size: 143452
  timestamp: 1718284177264
- conda: https://conda.anaconda.org/conda-forge/osx-arm64/glog-0.7.1-heb240a5_0.conda
  sha256: 9fc77de416953aa959039db72bc41bfa4600ae3ff84acad04a7d0c1ab9552602
  md5: fef68d0a95aa5b84b5c1a4f6f3bf40e1
  depends:
  - __osx >=11.0
  - gflags >=2.2.2,<2.3.0a0
  - libcxx >=16
  license: BSD-3-Clause
  license_family: BSD
  purls: []
  size: 112215
  timestamp: 1718284365403
- conda: https://conda.anaconda.org/conda-forge/noarch/grandalf-0.7-pyhd8ed1ab_0.tar.bz2
  sha256: 44a1b8baf1ee806055b583ab04442a1562a1bb7aeddea3db4723ba6870a49622
  md5: 5d632e0f82bfaad59fe060f4b442fd11
  depends:
  - future
  - pyparsing
  - python >=3.6
  license: GPL-2.0 OR EPL-1.0
  purls:
  - pkg:pypi/grandalf?source=hash-mapping
  size: 44320
  timestamp: 1632832501679
- conda: https://conda.anaconda.org/conda-forge/linux-64/graphite2-1.3.13-h59595ed_1003.conda
  sha256: 0595b009f20f8f60f13a6398e7cdcbd2acea5f986633adcf85f5a2283c992add
  md5: f87c7b7c2cb45f323ffbce941c78ab7c
  depends:
  - libgcc-ng >=12
  - libstdcxx-ng >=12
  license: LGPL-2.0-or-later
  license_family: LGPL
  purls: []
  size: 96855
  timestamp: 1711634169756
- conda: https://conda.anaconda.org/conda-forge/osx-arm64/graphite2-1.3.13-hebf3989_1003.conda
  sha256: 2eadafbfc52f5e7df3da3c3b7e5bbe34d970bea1d645ffe60b0b1c3a216657f5
  md5: 339991336eeddb70076d8ca826dac625
  depends:
  - libcxx >=16
  license: LGPL-2.0-or-later
  license_family: LGPL
  purls: []
  size: 79774
  timestamp: 1711634444608
- conda: https://conda.anaconda.org/conda-forge/linux-64/graphviz-12.0.0-hba01fac_0.conda
  sha256: 2eb794ae1de42b688f89811113ae3dcb63698272ee8f87029abce5f77c742c2a
  md5: 953e31ea00d46beb7e64a79fc291ec44
  depends:
  - __glibc >=2.17,<3.0.a0
  - cairo >=1.18.0,<2.0a0
  - fonts-conda-ecosystem
  - gdk-pixbuf >=2.42.12,<3.0a0
  - gtk2
  - gts >=0.7.6,<0.8.0a0
  - libexpat >=2.6.2,<3.0a0
  - libgcc-ng >=12
  - libgd >=2.3.3,<2.4.0a0
  - libglib >=2.80.3,<3.0a0
  - librsvg >=2.58.2,<3.0a0
  - libstdcxx-ng >=12
  - libwebp-base >=1.4.0,<2.0a0
  - libzlib >=1.3.1,<2.0a0
  - pango >=1.50.14,<2.0a0
  license: EPL-1.0
  license_family: Other
  purls: []
  size: 2303111
  timestamp: 1722673717117
- conda: https://conda.anaconda.org/conda-forge/osx-arm64/graphviz-12.0.0-hbf8cc41_0.conda
  sha256: 33867d6ebc54f290dfb511fdca0297b30ca06985ac4443e1fc9d7fe03bfbad05
  md5: 29c0dcbd4ec7135b7a55805aa3a5a331
  depends:
  - __osx >=11.0
  - cairo >=1.18.0,<2.0a0
  - fonts-conda-ecosystem
  - gdk-pixbuf >=2.42.12,<3.0a0
  - gtk2
  - gts >=0.7.6,<0.8.0a0
  - libcxx >=16
  - libexpat >=2.6.2,<3.0a0
  - libgd >=2.3.3,<2.4.0a0
  - libglib >=2.80.3,<3.0a0
  - librsvg >=2.58.2,<3.0a0
  - libwebp-base >=1.4.0,<2.0a0
  - libzlib >=1.3.1,<2.0a0
  - pango >=1.50.14,<2.0a0
  license: EPL-1.0
  license_family: Other
  purls: []
  size: 5082874
  timestamp: 1722673934247
- conda: https://conda.anaconda.org/conda-forge/linux-64/gtk2-2.24.33-h6470451_5.conda
  sha256: 16644d036321b32635369c183502974c8b989fa516c313bd379f9aa4adcdf642
  md5: 1483ba046164be27df7f6eddbcec3a12
  depends:
  - __glibc >=2.17,<3.0.a0
  - atk-1.0 >=2.38.0
  - cairo >=1.18.0,<2.0a0
  - fontconfig >=2.14.2,<3.0a0
  - fonts-conda-ecosystem
  - freetype >=2.12.1,<3.0a0
  - gdk-pixbuf >=2.42.12,<3.0a0
  - harfbuzz >=9.0.0,<10.0a0
  - libgcc-ng >=12
  - libglib >=2.80.3,<3.0a0
  - pango >=1.54.0,<2.0a0
  - xorg-libx11 >=1.8.9,<2.0a0
  - xorg-libxext >=1.3.4,<2.0a0
  - xorg-libxrender >=0.9.11,<0.10.0a0
  license: LGPL-2.1-or-later
  purls: []
  size: 6501561
  timestamp: 1721285940408
- conda: https://conda.anaconda.org/conda-forge/osx-arm64/gtk2-2.24.33-h91d5085_5.conda
  sha256: 26ca08e16bb530465370d94309bfb500438f6cff4d6cf85725db3b7afcd9eccd
  md5: 23558d38b8e80959b74cfe83acad7c66
  depends:
  - __osx >=11.0
  - atk-1.0 >=2.38.0
  - cairo >=1.18.0,<2.0a0
  - gdk-pixbuf >=2.42.12,<3.0a0
  - libglib >=2.80.3,<3.0a0
  - libintl >=0.22.5,<1.0a0
  - pango >=1.54.0,<2.0a0
  license: LGPL-2.1-or-later
  purls: []
  size: 6152068
  timestamp: 1721286930050
- conda: https://conda.anaconda.org/conda-forge/noarch/gto-1.7.1-pyhd8ed1ab_1.conda
  sha256: 65a73a4cacd6762b6e58929cda81fb56d32a58952b4994df01c7229ae3846114
  md5: ed39fb2671c7beeb6e87f8471392da64
  depends:
  - entrypoints
  - funcy
  - pydantic >=1.9.0,<3,!=2.0.0
  - python >=3.9
  - rich
  - ruamel.yaml
  - scmrepo >=3,<4
  - semver >=2.13.0
  - tabulate >=0.8.10
  - typer >=0.4.1
  license: Apache-2.0
  license_family: APACHE
  purls:
  - pkg:pypi/gto?source=hash-mapping
  size: 43888
  timestamp: 1711158173158
- conda: https://conda.anaconda.org/conda-forge/linux-64/gts-0.7.6-h977cf35_4.conda
  sha256: b5cd16262fefb836f69dc26d879b6508d29f8a5c5948a966c47fe99e2e19c99b
  md5: 4d8df0b0db060d33c9a702ada998a8fe
  depends:
  - libgcc-ng >=12
  - libglib >=2.76.3,<3.0a0
  - libstdcxx-ng >=12
  license: LGPL-2.0-or-later
  license_family: LGPL
  purls: []
  size: 318312
  timestamp: 1686545244763
- conda: https://conda.anaconda.org/conda-forge/osx-arm64/gts-0.7.6-he42f4ea_4.conda
  sha256: e0f8c7bc1b9ea62ded78ffa848e37771eeaaaf55b3146580513c7266862043ba
  md5: 21b4dd3098f63a74cf2aa9159cbef57d
  depends:
  - libcxx >=15.0.7
  - libglib >=2.76.3,<3.0a0
  license: LGPL-2.0-or-later
  license_family: LGPL
  purls: []
  size: 304331
  timestamp: 1686545503242
- conda: https://conda.anaconda.org/conda-forge/noarch/h11-0.14.0-pyhd8ed1ab_0.tar.bz2
  sha256: 817d2c77d53afe3f3d9cf7f6eb8745cdd8ea76c7adaa9d7ced75c455a2c2c085
  md5: b21ed0883505ba1910994f1df031a428
  depends:
  - python >=3
  - typing_extensions
  license: MIT
  license_family: MIT
  purls:
  - pkg:pypi/h11?source=hash-mapping
  size: 48251
  timestamp: 1664132995560
- conda: https://conda.anaconda.org/conda-forge/noarch/h2-4.1.0-pyhd8ed1ab_0.tar.bz2
  sha256: bfc6a23849953647f4e255c782e74a0e18fe16f7e25c7bb0bc57b83bb6762c7a
  md5: b748fbf7060927a6e82df7cb5ee8f097
  depends:
  - hpack >=4.0,<5
  - hyperframe >=6.0,<7
  - python >=3.6.1
  license: MIT
  license_family: MIT
  purls:
  - pkg:pypi/h2?source=hash-mapping
  size: 46754
  timestamp: 1634280590080
- conda: https://conda.anaconda.org/conda-forge/linux-64/harfbuzz-9.0.0-hda332d3_1.conda
  sha256: 973afa37840b4e55e2540018902255cfb0d953aaed6353bb83a4d120f5256767
  md5: 76b32dcf243444aea9c6b804bcfa40b8
  depends:
  - __glibc >=2.17,<3.0.a0
  - cairo >=1.18.0,<2.0a0
  - freetype >=2.12.1,<3.0a0
  - graphite2
  - icu >=75.1,<76.0a0
  - libgcc-ng >=12
  - libglib >=2.80.3,<3.0a0
  - libstdcxx-ng >=12
  license: MIT
  license_family: MIT
  purls: []
  size: 1603653
  timestamp: 1721186240105
- conda: https://conda.anaconda.org/conda-forge/osx-arm64/harfbuzz-9.0.0-h997cde5_1.conda
  sha256: 5f78f5dcbbfef59b3549ecb6cc2fa9de7b22abda7c8afaf0fa787ceea37a914f
  md5: 50f6825d3c4a6fca6fefdefa98081554
  depends:
  - __osx >=11.0
  - cairo >=1.18.0,<2.0a0
  - freetype >=2.12.1,<3.0a0
  - graphite2
  - icu >=75.1,<76.0a0
  - libcxx >=16
  - libglib >=2.80.3,<3.0a0
  license: MIT
  license_family: MIT
  purls: []
  size: 1317509
  timestamp: 1721186764931
- conda: https://conda.anaconda.org/conda-forge/noarch/hpack-4.0.0-pyh9f0ad1d_0.tar.bz2
  sha256: 5dec948932c4f740674b1afb551223ada0c55103f4c7bf86a110454da3d27cb8
  md5: 914d6646c4dbb1fd3ff539830a12fd71
  depends:
  - python
  license: MIT
  license_family: MIT
  purls:
  - pkg:pypi/hpack?source=hash-mapping
  size: 25341
  timestamp: 1598856368685
- conda: https://conda.anaconda.org/conda-forge/noarch/httpcore-1.0.6-pyhd8ed1ab_0.conda
  sha256: 8952c3f1eb18bf4d7e813176c3b23e0af4e863e8b05087e73f74f371d73077ca
  md5: b8e1901ef9a215fc41ecfb6bef7e0943
  depends:
  - anyio >=3.0,<5.0
  - certifi
  - h11 >=0.13,<0.15
  - h2 >=3,<5
  - python >=3.8
  - sniffio 1.*
  license: BSD-3-Clause
  license_family: BSD
  purls:
  - pkg:pypi/httpcore?source=hash-mapping
  size: 45711
  timestamp: 1727821031365
- conda: https://conda.anaconda.org/conda-forge/noarch/httpx-0.27.2-pyhd8ed1ab_0.conda
  sha256: 1a33f160548bf447e15c0273899d27e4473f1d5b7ca1441232ec2d9d07c56d03
  md5: 7e9ac3faeebdbd7b53b462c41891e7f7
  depends:
  - anyio
  - certifi
  - httpcore 1.*
  - idna
  - python >=3.8
  - sniffio
  license: BSD-3-Clause
  license_family: BSD
  purls:
  - pkg:pypi/httpx?source=hash-mapping
  size: 65085
  timestamp: 1724778453275
- conda: https://conda.anaconda.org/conda-forge/noarch/humanize-4.11.0-pyhd8ed1ab_0.conda
  sha256: aeb87c0a422f5f68930041330ab34a784425e13933ba9fa25b0a9771a704ff66
  md5: 85b19c6cf705a85845172ade61e05a43
  depends:
  - python >=3.9
  license: MIT
  license_family: MIT
  purls:
  - pkg:pypi/humanize?source=hash-mapping
  size: 66184
  timestamp: 1728150052130
- conda: https://conda.anaconda.org/conda-forge/noarch/hydra-core-1.3.2-pyhd8ed1ab_0.conda
  sha256: 35044b4bb1059c4ed7d8392b776e663a390ad7a2bb6f7e2f09ecd5e9b5d40b75
  md5: 297d09ccdcec5b347d44c88f2b61cf03
  depends:
  - antlr-python-runtime 4.9.*
  - importlib_resources
  - omegaconf >=2.2,<2.4
  - packaging
  - python >=3.6
  license: MIT
  license_family: MIT
  purls:
  - pkg:pypi/hydra-core?source=hash-mapping
  size: 290591
  timestamp: 1677543858686
- conda: https://conda.anaconda.org/conda-forge/noarch/hyperframe-6.0.1-pyhd8ed1ab_0.tar.bz2
  sha256: e374a9d0f53149328134a8d86f5d72bca4c6dcebed3c0ecfa968c02996289330
  md5: 9f765cbfab6870c8435b9eefecd7a1f4
  depends:
  - python >=3.6
  license: MIT
  license_family: MIT
  purls:
  - pkg:pypi/hyperframe?source=hash-mapping
  size: 14646
  timestamp: 1619110249723
- conda: https://conda.anaconda.org/conda-forge/linux-64/icu-75.1-he02047a_0.conda
  sha256: 71e750d509f5fa3421087ba88ef9a7b9be11c53174af3aa4d06aff4c18b38e8e
  md5: 8b189310083baabfb622af68fd9d3ae3
  depends:
  - __glibc >=2.17,<3.0.a0
  - libgcc-ng >=12
  - libstdcxx-ng >=12
  license: MIT
  license_family: MIT
  purls: []
  size: 12129203
  timestamp: 1720853576813
- conda: https://conda.anaconda.org/conda-forge/osx-arm64/icu-75.1-hfee45f7_0.conda
  sha256: 9ba12c93406f3df5ab0a43db8a4b4ef67a5871dfd401010fbe29b218b2cbe620
  md5: 5eb22c1d7b3fc4abb50d92d621583137
  depends:
  - __osx >=11.0
  license: MIT
  license_family: MIT
  purls: []
  size: 11857802
  timestamp: 1720853997952
- conda: https://conda.anaconda.org/conda-forge/noarch/idna-3.10-pyhd8ed1ab_0.conda
  sha256: 8c57fd68e6be5eecba4462e983aed7e85761a519aab80e834bbd7794d4b545b2
  md5: 7ba2ede0e7c795ff95088daf0dc59753
  depends:
  - python >=3.6
  license: BSD-3-Clause
  license_family: BSD
  purls:
  - pkg:pypi/idna?source=hash-mapping
  size: 49837
  timestamp: 1726459583613
- conda: https://conda.anaconda.org/conda-forge/noarch/importlib-metadata-8.5.0-pyha770c72_0.conda
  sha256: 7194700ce1a5ad2621fd68e894dd8c1ceaff9a38723e6e0e5298fdef13017b1c
  md5: 54198435fce4d64d8a89af22573012a8
  depends:
  - python >=3.8
  - zipp >=0.5
  license: Apache-2.0
  license_family: APACHE
  purls:
  - pkg:pypi/importlib-metadata?source=hash-mapping
  size: 28646
  timestamp: 1726082927916
- conda: https://conda.anaconda.org/conda-forge/noarch/importlib_resources-6.4.5-pyhd8ed1ab_0.conda
  sha256: 2cb9db3e40033c3df72d3defc678a012840378fd55a67e4351363d4b321a0dc1
  md5: c808991d29b9838fb4d96ce8267ec9ec
  depends:
  - python >=3.8
  - zipp >=3.1.0
  constrains:
  - importlib-resources >=6.4.5,<6.4.6.0a0
  license: Apache-2.0
  license_family: APACHE
  purls:
  - pkg:pypi/importlib-resources?source=hash-mapping
  size: 32725
  timestamp: 1725921462405
- conda: https://conda.anaconda.org/conda-forge/noarch/ipykernel-6.29.5-pyh3099207_0.conda
  sha256: 33cfd339bb4efac56edf93474b37ddc049e08b1b4930cf036c893cc1f5a1f32a
  md5: b40131ab6a36ac2c09b7c57d4d3fbf99
  depends:
  - __linux
  - comm >=0.1.1
  - debugpy >=1.6.5
  - ipython >=7.23.1
  - jupyter_client >=6.1.12
  - jupyter_core >=4.12,!=5.0.*
  - matplotlib-inline >=0.1
  - nest-asyncio
  - packaging
  - psutil
  - python >=3.8
  - pyzmq >=24
  - tornado >=6.1
  - traitlets >=5.4.0
  license: BSD-3-Clause
  license_family: BSD
  purls:
  - pkg:pypi/ipykernel?source=hash-mapping
  size: 119084
  timestamp: 1719845605084
- conda: https://conda.anaconda.org/conda-forge/noarch/ipykernel-6.29.5-pyh57ce528_0.conda
  sha256: 072534d4d379225b2c3a4e38bc7730b65ae171ac7f0c2d401141043336e97980
  md5: 9eb15d654daa0ef5a98802f586bb4ffc
  depends:
  - __osx
  - appnope
  - comm >=0.1.1
  - debugpy >=1.6.5
  - ipython >=7.23.1
  - jupyter_client >=6.1.12
  - jupyter_core >=4.12,!=5.0.*
  - matplotlib-inline >=0.1
  - nest-asyncio
  - packaging
  - psutil
  - python >=3.8
  - pyzmq >=24
  - tornado >=6.1
  - traitlets >=5.4.0
  license: BSD-3-Clause
  license_family: BSD
  purls:
  - pkg:pypi/ipykernel?source=hash-mapping
  size: 119568
  timestamp: 1719845667420
- conda: https://conda.anaconda.org/conda-forge/noarch/ipython-8.29.0-pyh707e725_0.conda
  sha256: 606723272a208cca1036852e04fbb61741b78451784746e75edd1becb70347d2
  md5: 56db21d7d51410fcfbfeca3d1a6b4269
  depends:
  - __unix
  - decorator
  - exceptiongroup
  - jedi >=0.16
  - matplotlib-inline
  - pexpect >4.3
  - pickleshare
  - prompt-toolkit >=3.0.41,<3.1.0
  - pygments >=2.4.0
  - python >=3.10
  - stack_data
  - traitlets >=5.13.0
  - typing_extensions >=4.6
  license: BSD-3-Clause
  license_family: BSD
  purls:
  - pkg:pypi/ipython?source=hash-mapping
  size: 599356
  timestamp: 1729866495921
- conda: https://conda.anaconda.org/conda-forge/noarch/ipywidgets-8.1.5-pyhd8ed1ab_0.conda
  sha256: ae27447f300c85a184d5d4fa08674eaa93931c12275daca981eb986f5d7795b3
  md5: a022d34163147d16b27de86dc53e93fc
  depends:
  - comm >=0.1.3
  - ipython >=6.1.0
  - jupyterlab_widgets >=3.0.13,<3.1.0
  - python >=3.7
  - traitlets >=4.3.1
  - widgetsnbextension >=4.0.13,<4.1.0
  license: BSD-3-Clause
  license_family: BSD
  purls:
  - pkg:pypi/ipywidgets?source=hash-mapping
  size: 113497
  timestamp: 1724334989324
- conda: https://conda.anaconda.org/conda-forge/noarch/isodate-0.7.2-pyhd8ed1ab_0.conda
  sha256: 5bf70eb750654eba73d0624a21dccbda982fb77070b3ff457dc2abd67c4e0a27
  md5: d68d25aca67d1a06bf6f5b43aea9430d
  depends:
  - python >=3.7
  license: BSD-3-Clause
  license_family: BSD
  purls:
  - pkg:pypi/isodate?source=hash-mapping
  size: 23871
  timestamp: 1728490941969
- conda: https://conda.anaconda.org/conda-forge/noarch/isoduration-20.11.0-pyhd8ed1ab_0.tar.bz2
  sha256: 7bb5c4d994361022f47a807b5e7d101b3dce16f7dd8a0af6ffad9f479d346493
  md5: 4cb68948e0b8429534380243d063a27a
  depends:
  - arrow >=0.15.0
  - python >=3.7
  license: MIT
  license_family: MIT
  purls:
  - pkg:pypi/isoduration?source=hash-mapping
  size: 17189
  timestamp: 1638811664194
- conda: https://conda.anaconda.org/conda-forge/noarch/iterative-telemetry-0.0.9-pyhd8ed1ab_0.conda
  sha256: 90bb393f34f61eef55cedf24fb59307d1d0db6b2ccaf5945a0b693f174ae1c54
  md5: 028c97741a8f978642f20a9549749c36
  depends:
  - appdirs
  - distro
  - filelock
  - python >=3.7
  - requests
  license: Apache-2.0
  license_family: APACHE
  purls:
  - pkg:pypi/iterative-telemetry?source=hash-mapping
  size: 16239
  timestamp: 1726555761568
- conda: https://conda.anaconda.org/conda-forge/noarch/jedi-0.19.2-pyhff2d567_0.conda
  sha256: d37dad14c00d06d33bfb99c378d0abd7645224a9491c433af5028f24863341ab
  md5: 11ead81b00e0f7cc901fceb7ccfb92c1
  depends:
  - parso >=0.8.3,<0.9.0
  - python >=3.9
  license: Apache-2.0 AND MIT
  purls:
  - pkg:pypi/jedi?source=hash-mapping
  size: 842916
  timestamp: 1731317305873
- conda: https://conda.anaconda.org/conda-forge/noarch/jinja2-3.1.4-pyhd8ed1ab_0.conda
  sha256: 27380d870d42d00350d2d52598cddaf02f9505fb24be09488da0c9b8d1428f2d
  md5: 7b86ecb7d3557821c649b3c31e3eb9f2
  depends:
  - markupsafe >=2.0
  - python >=3.7
  license: BSD-3-Clause
  license_family: BSD
  purls:
  - pkg:pypi/jinja2?source=hash-mapping
  size: 111565
  timestamp: 1715127275924
- conda: https://conda.anaconda.org/conda-forge/noarch/jmespath-1.0.1-pyhd8ed1ab_0.tar.bz2
  sha256: 95ac5f9ee95fd4e34dc051746fc86016d3d4f6abefed113e2ede049d59ec2991
  md5: 2cfa3e1cf3fb51bb9b17acc5b5e9ea11
  depends:
  - python >=3.7
  license: MIT
  license_family: MIT
  purls:
  - pkg:pypi/jmespath?source=hash-mapping
  size: 21003
  timestamp: 1655568358125
- conda: https://conda.anaconda.org/conda-forge/noarch/json5-0.9.28-pyhff2d567_0.conda
  sha256: 402586e586761e0d51dd590fb71786f7f4e21c16353ca7d1c559358a1f849b26
  md5: b5fd1ac9269dd22e003eaac27e249d97
  depends:
  - python >=3.9
  license: Apache-2.0
  license_family: APACHE
  purls:
  - pkg:pypi/json5?source=hash-mapping
  size: 28525
  timestamp: 1731366079831
- conda: https://conda.anaconda.org/conda-forge/linux-64/jsonpointer-3.0.0-py311h38be061_1.conda
  sha256: 2f082f7b12a7c6824e051321c1029452562ad6d496ad2e8c8b7b3dea1c8feb92
  md5: 5ca76f61b00a15a9be0612d4d883badc
  depends:
  - python >=3.11,<3.12.0a0
  - python_abi 3.11.* *_cp311
  license: BSD-3-Clause
  license_family: BSD
  purls:
  - pkg:pypi/jsonpointer?source=hash-mapping
  size: 17645
  timestamp: 1725303065473
- conda: https://conda.anaconda.org/conda-forge/osx-arm64/jsonpointer-3.0.0-py311h267d04e_1.conda
  sha256: 736304347653ed421b13c56ba6f4f87c1d78d24cd3fa74db0db6fb70c814fa65
  md5: 5bce88ac1bef7d47c62cb574b25891ae
  depends:
  - python >=3.11,<3.12.0a0
  - python >=3.11,<3.12.0a0 *_cpython
  - python_abi 3.11.* *_cp311
  license: BSD-3-Clause
  license_family: BSD
  purls:
  - pkg:pypi/jsonpointer?source=hash-mapping
  size: 18253
  timestamp: 1725303181400
- conda: https://conda.anaconda.org/conda-forge/noarch/jsonschema-4.23.0-pyhd8ed1ab_0.conda
  sha256: 7d0c4c0346b26be9f220682b7c5c0d84606d48c6dbc36fc238e4452dda733aff
  md5: da304c192ad59975202859b367d0f6a2
  depends:
  - attrs >=22.2.0
  - importlib_resources >=1.4.0
  - jsonschema-specifications >=2023.03.6
  - pkgutil-resolve-name >=1.3.10
  - python >=3.8
  - referencing >=0.28.4
  - rpds-py >=0.7.1
  license: MIT
  license_family: MIT
  purls:
  - pkg:pypi/jsonschema?source=hash-mapping
  size: 74323
  timestamp: 1720529611305
- conda: https://conda.anaconda.org/conda-forge/noarch/jsonschema-specifications-2024.10.1-pyhd8ed1ab_0.conda
  sha256: 82f8bed0f21dc0b3aff40dd4e39d77e85b93b0417bc5659b001e0109341b8b98
  md5: 720745920222587ef942acfbc578b584
  depends:
  - python >=3.8
  - referencing >=0.31.0
  license: MIT
  license_family: MIT
  purls:
  - pkg:pypi/jsonschema-specifications?source=hash-mapping
  size: 16165
  timestamp: 1728418976382
- conda: https://conda.anaconda.org/conda-forge/noarch/jsonschema-with-format-nongpl-4.23.0-hd8ed1ab_0.conda
  sha256: 007a0a506a0d1805b099629cb0ee743ad0afe7d9749e57339f32c168119e0139
  md5: 16b37612b3a2fd77f409329e213b530c
  depends:
  - fqdn
  - idna
  - isoduration
  - jsonpointer >1.13
  - jsonschema >=4.23.0,<4.23.1.0a0
  - rfc3339-validator
  - rfc3986-validator >0.1.0
  - uri-template
  - webcolors >=24.6.0
  license: MIT
  license_family: MIT
  purls: []
  size: 7143
  timestamp: 1720529619500
- conda: https://conda.anaconda.org/conda-forge/noarch/jupyter-1.1.1-pyhd8ed1ab_1.conda
  sha256: b538e15067d05768d1c0532a6d9b0625922a1cce751dd6a2af04f7233a1a70e9
  md5: 9453512288d20847de4356327d0e1282
  depends:
  - ipykernel
  - ipywidgets
  - jupyter_console
  - jupyterlab
  - nbconvert-core
  - notebook
  - python >=3.9
  license: BSD-3-Clause
  license_family: BSD
  purls:
  - pkg:pypi/jupyter?source=hash-mapping
  size: 8891
  timestamp: 1733818677113
- conda: https://conda.anaconda.org/conda-forge/noarch/jupyter-lsp-2.2.5-pyhd8ed1ab_0.conda
  sha256: 2151c2c63e0442a4c69ee0ad8a634195eedab10b7b74c0ec8266471842239a93
  md5: 885867f6adab3d7ecdf8ab6ca0785f51
  depends:
  - importlib-metadata >=4.8.3
  - jupyter_server >=1.1.2
  - python >=3.8
  license: BSD-3-Clause
  license_family: BSD
  purls:
  - pkg:pypi/jupyter-lsp?source=hash-mapping
  size: 55539
  timestamp: 1712707521811
- conda: https://conda.anaconda.org/conda-forge/noarch/jupyter_client-7.4.9-pyhd8ed1ab_0.conda
  sha256: 38e67f3e0d631f4aeeab4bbd4062dcb6f4ae9dc35803053c995d02912a999b65
  md5: 5cbf9a31a19d4ef9103adb7d71fd45fd
  depends:
  - entrypoints
  - jupyter_core >=4.9.2
  - nest-asyncio >=1.5.4
  - python >=3.7
  - python-dateutil >=2.8.2
  - pyzmq >=23.0
  - tornado >=6.2
  - traitlets
  license: BSD-3-Clause
  license_family: BSD
  purls:
  - pkg:pypi/jupyter-client?source=hash-mapping
  size: 99449
  timestamp: 1673616104031
- conda: https://conda.anaconda.org/conda-forge/noarch/jupyter_console-6.6.3-pyhd8ed1ab_0.conda
  sha256: 4e51764d5fe2f6e43d83bcfbcf8b4da6569721bf82eaf4d647be8717cd6be75a
  md5: 7cf6f52a66f8e3cd9d8b6c231262dcab
  depends:
  - ipykernel >=6.14
  - ipython
  - jupyter_client >=7.0.0
  - jupyter_core >=4.12,!=5.0.*
  - prompt_toolkit >=3.0.30
  - pygments
  - python >=3.7
  - pyzmq >=17
  - traitlets >=5.4
  license: BSD-3-Clause
  license_family: BSD
  purls:
  - pkg:pypi/jupyter-console?source=hash-mapping
  size: 26484
  timestamp: 1678118234022
- conda: https://conda.anaconda.org/conda-forge/noarch/jupyter_core-5.7.2-pyh31011fe_1.conda
  sha256: 732b1e8536bc22a5a174baa79842d79db2f4956d90293dd82dc1b3f6099bcccd
  md5: 0a2980dada0dd7fd0998f0342308b1b1
  depends:
  - __unix
  - platformdirs >=2.5
  - python >=3.8
  - traitlets >=5.3
  license: BSD-3-Clause
  license_family: BSD
  purls:
  - pkg:pypi/jupyter-core?source=hash-mapping
  size: 57671
  timestamp: 1727163547058
- conda: https://conda.anaconda.org/conda-forge/noarch/jupyter_events-0.10.0-pyhd8ed1ab_0.conda
  sha256: cd3f41dc093162a41d4bae171e40a1b9b115c4d488e9bb837a8fa9d084931fb9
  md5: ed45423c41b3da15ea1df39b1f80c2ca
  depends:
  - jsonschema-with-format-nongpl >=4.18.0
  - python >=3.8
  - python-json-logger >=2.0.4
  - pyyaml >=5.3
  - referencing
  - rfc3339-validator
  - rfc3986-validator >=0.1.1
  - traitlets >=5.3
  license: BSD-3-Clause
  license_family: BSD
  purls:
  - pkg:pypi/jupyter-events?source=hash-mapping
  size: 21475
  timestamp: 1710805759187
- conda: https://conda.anaconda.org/conda-forge/noarch/jupyter_server-2.14.2-pyhd8ed1ab_0.conda
  sha256: edab71a05feceac54bdb90e755a257545af7832b9911607c1a70f09be44ba985
  md5: ca23c71f70a7c7935b3d03f0f1a5801d
  depends:
  - anyio >=3.1.0
  - argon2-cffi >=21.1
  - jinja2 >=3.0.3
  - jupyter_client >=7.4.4
  - jupyter_core >=4.12,!=5.0.*
  - jupyter_events >=0.9.0
  - jupyter_server_terminals >=0.4.4
  - nbconvert-core >=6.4.4
  - nbformat >=5.3.0
  - overrides >=5.0
  - packaging >=22.0
  - prometheus_client >=0.9
  - python >=3.8
  - pyzmq >=24
  - send2trash >=1.8.2
  - terminado >=0.8.3
  - tornado >=6.2.0
  - traitlets >=5.6.0
  - websocket-client >=1.7
  license: BSD-3-Clause
  license_family: BSD
  purls:
  - pkg:pypi/jupyter-server?source=hash-mapping
  size: 323978
  timestamp: 1720816754998
- conda: https://conda.anaconda.org/conda-forge/noarch/jupyter_server_terminals-0.5.3-pyhd8ed1ab_0.conda
  sha256: 038efbc7e4b2e72d49ed193cfb2bbbe9fbab2459786ce9350301f466a32567db
  md5: 219b3833aa8ed91d47d1be6ca03f30be
  depends:
  - python >=3.8
  - terminado >=0.8.3
  license: BSD-3-Clause
  license_family: BSD
  purls:
  - pkg:pypi/jupyter-server-terminals?source=hash-mapping
  size: 19818
  timestamp: 1710262791393
- conda: https://conda.anaconda.org/conda-forge/noarch/jupyterlab-4.2.6-pyhff2d567_0.conda
  sha256: af085cc8d27fdcda4940de2391232b0be1e7fb0448bce0ec03035c0c878a6a80
  md5: 8e8787ab1bc5210800aaae43c69973b1
  depends:
  - async-lru >=1.0.0
  - httpx >=0.25.0
  - importlib-metadata >=4.8.3
  - ipykernel >=6.5.0
  - jinja2 >=3.0.3
  - jupyter-lsp >=2.0.0
  - jupyter_core
  - jupyter_server >=2.4.0,<3
  - jupyterlab_server >=2.27.1,<3
  - notebook-shim >=0.2
  - packaging
  - python >=3.9
  - setuptools >=40.1.0
  - tomli >=1.2.2
  - tornado >=6.2.0
  - traitlets
  license: BSD-3-Clause
  license_family: BSD
  purls:
  - pkg:pypi/jupyterlab?source=hash-mapping
  size: 7122193
  timestamp: 1731778766670
- conda: https://conda.anaconda.org/conda-forge/noarch/jupyterlab_pygments-0.3.0-pyhd8ed1ab_1.conda
  sha256: 4aa622bbcf97e44cd1adf0100b7ff71b7e20268f043bdf6feae4d16152f1f242
  md5: afcd1b53bcac8844540358e33f33d28f
  depends:
  - pygments >=2.4.1,<3
  - python >=3.7
  constrains:
  - jupyterlab >=4.0.8,<5.0.0
  license: BSD-3-Clause
  license_family: BSD
  purls:
  - pkg:pypi/jupyterlab-pygments?source=hash-mapping
  size: 18776
  timestamp: 1707149279640
- conda: https://conda.anaconda.org/conda-forge/noarch/jupyterlab_server-2.27.3-pyhd8ed1ab_0.conda
  sha256: a23b26d1a35bccdb91b9232119e5f402624e1e1a252b0e64cc20c6eb5b87cefb
  md5: af8239bf1ba7e8c69b689f780f653488
  depends:
  - babel >=2.10
  - importlib-metadata >=4.8.3
  - jinja2 >=3.0.3
  - json5 >=0.9.0
  - jsonschema >=4.18
  - jupyter_server >=1.21,<3
  - packaging >=21.3
  - python >=3.8
  - requests >=2.31
  constrains:
  - openapi-core >=0.18.0,<0.19.0
  license: BSD-3-Clause
  license_family: BSD
  purls:
  - pkg:pypi/jupyterlab-server?source=hash-mapping
  size: 49355
  timestamp: 1721163412436
- conda: https://conda.anaconda.org/conda-forge/noarch/jupyterlab_widgets-3.0.13-pyhd8ed1ab_0.conda
  sha256: 0e7ec7936d766f39d5a0a8eafc63f5543f488883ad3645246bc22db6d632566e
  md5: ccea946e6dce9f330fbf7fca97fe8de7
  depends:
  - python >=3.7
  constrains:
  - jupyterlab >=3,<5
  license: BSD-3-Clause
  license_family: BSD
  purls:
  - pkg:pypi/jupyterlab-widgets?source=hash-mapping
  size: 186024
  timestamp: 1724331451102
- conda: https://conda.anaconda.org/conda-forge/linux-64/keyutils-1.6.1-h166bdaf_0.tar.bz2
  sha256: 150c05a6e538610ca7c43beb3a40d65c90537497a4f6a5f4d15ec0451b6f5ebb
  md5: 30186d27e2c9fa62b45fb1476b7200e3
  depends:
  - libgcc-ng >=10.3.0
  license: LGPL-2.1-or-later
  purls: []
  size: 117831
  timestamp: 1646151697040
- conda: https://conda.anaconda.org/conda-forge/linux-64/kiwisolver-1.4.7-py311hd18a35c_0.conda
  sha256: 4af11cbc063096a284fe1689b33424e7e49732a27fd396d74c7dee03d1e788ee
  md5: be34c90cce87090d24da64a7c239ca96
  depends:
  - __glibc >=2.17,<3.0.a0
  - libgcc >=13
  - libstdcxx >=13
  - python >=3.11,<3.12.0a0
  - python_abi 3.11.* *_cp311
  license: BSD-3-Clause
  license_family: BSD
  purls:
  - pkg:pypi/kiwisolver?source=hash-mapping
  size: 72393
  timestamp: 1725459421768
- conda: https://conda.anaconda.org/conda-forge/osx-arm64/kiwisolver-1.4.7-py311h2c37856_0.conda
  sha256: 8ffc46f6e99c95c48426cf34c033d16cde3bcf100cd74d1d74a33943a85a6ec8
  md5: ee572d19da1346db8e78cb8e7d5d2330
  depends:
  - __osx >=11.0
  - libcxx >=17
  - python >=3.11,<3.12.0a0
  - python >=3.11,<3.12.0a0 *_cpython
  - python_abi 3.11.* *_cp311
  license: BSD-3-Clause
  license_family: BSD
  purls:
  - pkg:pypi/kiwisolver?source=hash-mapping
  size: 59357
  timestamp: 1725459504453
- conda: https://conda.anaconda.org/conda-forge/noarch/knack-0.12.0-pyhd8ed1ab_0.conda
  sha256: dd79b6e85426fa728583850b909942b421207e2bfb225a9df0ea49bee5453f2a
  md5: 7c8943720f7190b4f92beed0ae8d7edb
  depends:
  - argcomplete
  - jmespath
  - packaging
  - pygments
  - python >=3.6
  - pyyaml
  - tabulate
  license: MIT
  license_family: MIT
  purls:
  - pkg:pypi/knack?source=hash-mapping
  size: 50163
  timestamp: 1721041857342
- conda: https://conda.anaconda.org/conda-forge/linux-64/kombu-5.4.1-py311h38be061_0.conda
  sha256: 6ce7b980e865b62138622625ede8a448b66d314667828cee5f5c733080746e6f
  md5: bf0806648e62d29de65ba35180c83ec3
  depends:
  - amqp >=5.1.1,<6.0.0
  - boto3 >=1.26.143
  - python >=3.11,<3.12.0a0
  - python_abi 3.11.* *_cp311
  - vine
  license: BSD-3-Clause
  license_family: BSD
  purls:
  - pkg:pypi/kombu?source=hash-mapping
  size: 411642
  timestamp: 1726068970495
- conda: https://conda.anaconda.org/conda-forge/osx-arm64/kombu-5.4.1-py311h267d04e_0.conda
  sha256: 9de7a5c85708f5055b321404568e52b313e726b4839a43dc48ef19ac9fa060f0
  md5: d123fce9c2cc58b7273806e22ceeb156
  depends:
  - amqp >=5.1.1,<6.0.0
  - boto3 >=1.26.143
  - python >=3.11,<3.12.0a0
  - python >=3.11,<3.12.0a0 *_cpython
  - python_abi 3.11.* *_cp311
  - vine
  license: BSD-3-Clause
  license_family: BSD
  purls:
  - pkg:pypi/kombu?source=hash-mapping
  size: 413592
  timestamp: 1726069085858
- conda: https://conda.anaconda.org/conda-forge/linux-64/krb5-1.21.3-h659f571_0.conda
  sha256: 99df692f7a8a5c27cd14b5fb1374ee55e756631b9c3d659ed3ee60830249b238
  md5: 3f43953b7d3fb3aaa1d0d0723d91e368
  depends:
  - keyutils >=1.6.1,<2.0a0
  - libedit >=3.1.20191231,<3.2.0a0
  - libedit >=3.1.20191231,<4.0a0
  - libgcc-ng >=12
  - libstdcxx-ng >=12
  - openssl >=3.3.1,<4.0a0
  license: MIT
  license_family: MIT
  purls: []
  size: 1370023
  timestamp: 1719463201255
- conda: https://conda.anaconda.org/conda-forge/osx-arm64/krb5-1.21.3-h237132a_0.conda
  sha256: 4442f957c3c77d69d9da3521268cad5d54c9033f1a73f99cde0a3658937b159b
  md5: c6dc8a0fdec13a0565936655c33069a1
  depends:
  - __osx >=11.0
  - libcxx >=16
  - libedit >=3.1.20191231,<3.2.0a0
  - libedit >=3.1.20191231,<4.0a0
  - openssl >=3.3.1,<4.0a0
  license: MIT
  license_family: MIT
  purls: []
  size: 1155530
  timestamp: 1719463474401
- conda: https://conda.anaconda.org/conda-forge/linux-64/lcms2-2.16-hb7c19ff_0.conda
  sha256: 5c878d104b461b7ef922abe6320711c0d01772f4cd55de18b674f88547870041
  md5: 51bb7010fc86f70eee639b4bb7a894f5
  depends:
  - libgcc-ng >=12
  - libjpeg-turbo >=3.0.0,<4.0a0
  - libtiff >=4.6.0,<4.8.0a0
  license: MIT
  license_family: MIT
  purls: []
  size: 245247
  timestamp: 1701647787198
- conda: https://conda.anaconda.org/conda-forge/osx-arm64/lcms2-2.16-ha0e7c42_0.conda
  sha256: 151e0c84feb7e0747fabcc85006b8973b22f5abbc3af76a9add0b0ef0320ebe4
  md5: 66f6c134e76fe13cce8a9ea5814b5dd5
  depends:
  - libjpeg-turbo >=3.0.0,<4.0a0
  - libtiff >=4.6.0,<4.8.0a0
  license: MIT
  license_family: MIT
  purls: []
  size: 211959
  timestamp: 1701647962657
- conda: https://conda.anaconda.org/conda-forge/linux-64/ld_impl_linux-64-2.43-h712a8e2_2.conda
  sha256: 7c91cea91b13f4314d125d1bedb9d03a29ebbd5080ccdea70260363424646dbe
  md5: 048b02e3962f066da18efe3a21b77672
  depends:
  - __glibc >=2.17,<3.0.a0
  constrains:
  - binutils_impl_linux-64 2.43
  license: GPL-3.0-only
  license_family: GPL
  purls: []
  size: 669211
  timestamp: 1729655358674
- conda: https://conda.anaconda.org/conda-forge/linux-64/lerc-4.0.0-h27087fc_0.tar.bz2
  sha256: cb55f36dcd898203927133280ae1dc643368af041a48bcf7c026acb7c47b0c12
  md5: 76bbff344f0134279f225174e9064c8f
  depends:
  - libgcc-ng >=12
  - libstdcxx-ng >=12
  license: Apache-2.0
  license_family: Apache
  purls: []
  size: 281798
  timestamp: 1657977462600
- conda: https://conda.anaconda.org/conda-forge/osx-arm64/lerc-4.0.0-h9a09cb3_0.tar.bz2
  sha256: 6f068bb53dfb6147d3147d981bb851bb5477e769407ad4e6a68edf482fdcb958
  md5: de462d5aacda3b30721b512c5da4e742
  depends:
  - libcxx >=13.0.1
  license: Apache-2.0
  license_family: Apache
  purls: []
  size: 215721
  timestamp: 1657977558796
- conda: https://conda.anaconda.org/conda-forge/linux-64/libabseil-20240722.0-cxx17_h5888daf_1.conda
  sha256: 8f91429091183c26950f1e7ffa730e8632f0627ba35d2fccd71df31628c9b4e5
  md5: e1f604644fe8d78e22660e2fec6756bc
  depends:
  - __glibc >=2.17,<3.0.a0
  - libgcc >=13
  - libstdcxx >=13
  constrains:
  - libabseil-static =20240722.0=cxx17*
  - abseil-cpp =20240722.0
  license: Apache-2.0
  license_family: Apache
  purls: []
  size: 1310521
  timestamp: 1727295454064
- conda: https://conda.anaconda.org/conda-forge/osx-arm64/libabseil-20240722.0-cxx17_hf9b8971_1.conda
  sha256: 90bf08a75506dfcf28a70977da8ab050bcf594cd02abd3a9d84a22c9e8161724
  md5: 706da5e791c569a7b9814877098a6a0a
  depends:
  - __osx >=11.0
  - libcxx >=17
  constrains:
  - libabseil-static =20240722.0=cxx17*
  - abseil-cpp =20240722.0
  license: Apache-2.0
  license_family: Apache
  purls: []
  size: 1179072
  timestamp: 1727295571173
- conda: https://conda.anaconda.org/conda-forge/linux-64/libarchive-3.7.4-hfca40fe_0.conda
  sha256: c30970e5e6515c662d00bb74e7c1b09ebe0c8c92c772b952a41a5725e2dcc936
  md5: 32ddb97f897740641d8d46a829ce1704
  depends:
  - bzip2 >=1.0.8,<2.0a0
  - libgcc-ng >=12
  - libxml2 >=2.12.7,<3.0a0
  - libzlib >=1.2.13,<2.0.0a0
  - lz4-c >=1.9.3,<1.10.0a0
  - lzo >=2.10,<3.0a0
  - openssl >=3.3.0,<4.0a0
  - xz >=5.2.6,<6.0a0
  - zstd >=1.5.6,<1.6.0a0
  license: BSD-2-Clause
  license_family: BSD
  purls: []
  size: 871853
  timestamp: 1716394516418
- conda: https://conda.anaconda.org/conda-forge/osx-arm64/libarchive-3.7.4-h83d404f_0.conda
  sha256: 5301d7dc52c2e1f87b229606033c475caf87cd94ef5a5efb3af565a62b88127e
  md5: 8b604ee634caafd92f2ff2fab6a1f75a
  depends:
  - __osx >=11.0
  - bzip2 >=1.0.8,<2.0a0
  - libiconv >=1.17,<2.0a0
  - libxml2 >=2.12.7,<3.0a0
  - libzlib >=1.2.13,<2.0.0a0
  - lz4-c >=1.9.3,<1.10.0a0
  - lzo >=2.10,<3.0a0
  - openssl >=3.3.0,<4.0a0
  - xz >=5.2.6,<6.0a0
  - zstd >=1.5.6,<1.6.0a0
  license: BSD-2-Clause
  license_family: BSD
  purls: []
  size: 775700
  timestamp: 1716394811506
- conda: https://conda.anaconda.org/conda-forge/linux-64/libarrow-18.0.0-ha5db6c2_0_cpu.conda
  sha256: a997e60707f8c36aa6adadbe1dad4a92b02b6b7a8c58042c12ed1e8102887429
  md5: 55f4011e75175bfbbc10f8e5998345d4
  depends:
  - __glibc >=2.17,<3.0.a0
  - aws-crt-cpp >=0.29.0,<0.29.1.0a0
  - aws-sdk-cpp >=1.11.407,<1.11.408.0a0
  - azure-core-cpp >=1.14.0,<1.14.1.0a0
  - azure-identity-cpp >=1.10.0,<1.10.1.0a0
  - azure-storage-blobs-cpp >=12.13.0,<12.13.1.0a0
  - azure-storage-files-datalake-cpp >=12.12.0,<12.12.1.0a0
  - bzip2 >=1.0.8,<2.0a0
  - gflags >=2.2.2,<2.3.0a0
  - glog >=0.7.1,<0.8.0a0
  - libabseil * cxx17*
  - libabseil >=20240722.0,<20240723.0a0
  - libbrotlidec >=1.1.0,<1.2.0a0
  - libbrotlienc >=1.1.0,<1.2.0a0
  - libgcc >=13
  - libgoogle-cloud >=2.30.0,<2.31.0a0
  - libgoogle-cloud-storage >=2.30.0,<2.31.0a0
  - libre2-11 >=2024.7.2
  - libstdcxx >=13
  - libutf8proc >=2.8.0,<3.0a0
  - libzlib >=1.3.1,<2.0a0
  - lz4-c >=1.9.3,<1.10.0a0
  - orc >=2.0.2,<2.0.3.0a0
  - re2
  - snappy >=1.2.1,<1.3.0a0
  - zstd >=1.5.6,<1.6.0a0
  constrains:
  - parquet-cpp <0.0a0
  - apache-arrow-proc =*=cpu
  - arrow-cpp <0.0a0
  license: Apache-2.0
  license_family: APACHE
  purls: []
  size: 8719515
  timestamp: 1730155543609
- conda: https://conda.anaconda.org/conda-forge/osx-arm64/libarrow-18.0.0-h6fea68a_0_cpu.conda
  sha256: ddd556d066216a1e3f157eaa0cedd811105bae706f98feaeef064569e889f40f
  md5: 64ff84a32d9fa037380459f0440f3d8e
  depends:
  - __osx >=11.0
  - aws-crt-cpp >=0.29.0,<0.29.1.0a0
  - aws-sdk-cpp >=1.11.407,<1.11.408.0a0
  - azure-core-cpp >=1.14.0,<1.14.1.0a0
  - azure-identity-cpp >=1.10.0,<1.10.1.0a0
  - azure-storage-blobs-cpp >=12.13.0,<12.13.1.0a0
  - azure-storage-files-datalake-cpp >=12.12.0,<12.12.1.0a0
  - bzip2 >=1.0.8,<2.0a0
  - glog >=0.7.1,<0.8.0a0
  - libabseil * cxx17*
  - libabseil >=20240722.0,<20240723.0a0
  - libbrotlidec >=1.1.0,<1.2.0a0
  - libbrotlienc >=1.1.0,<1.2.0a0
  - libcxx >=18
  - libgoogle-cloud >=2.30.0,<2.31.0a0
  - libgoogle-cloud-storage >=2.30.0,<2.31.0a0
  - libre2-11 >=2024.7.2
  - libutf8proc >=2.8.0,<3.0a0
  - libzlib >=1.3.1,<2.0a0
  - lz4-c >=1.9.3,<1.10.0a0
  - orc >=2.0.2,<2.0.3.0a0
  - re2
  - snappy >=1.2.1,<1.3.0a0
  - zstd >=1.5.6,<1.6.0a0
  constrains:
  - arrow-cpp <0.0a0
  - apache-arrow-proc =*=cpu
  - parquet-cpp <0.0a0
  license: Apache-2.0
  license_family: APACHE
  purls: []
  size: 5448966
  timestamp: 1730155187081
- conda: https://conda.anaconda.org/conda-forge/linux-64/libarrow-acero-18.0.0-h5888daf_0_cpu.conda
  sha256: 62cefa335403df349ddf91f2a2c0ff8f967edbdb5a4c0ca7e9c5bc13c47ed163
  md5: 8771a1fcc6d8bf2fd18cc57d778f90a3
  depends:
  - __glibc >=2.17,<3.0.a0
  - libarrow 18.0.0 ha5db6c2_0_cpu
  - libgcc >=13
  - libstdcxx >=13
  license: Apache-2.0
  license_family: APACHE
  purls: []
  size: 620074
  timestamp: 1730155586601
- conda: https://conda.anaconda.org/conda-forge/osx-arm64/libarrow-acero-18.0.0-h286801f_0_cpu.conda
  sha256: 93014da94788f24710be8e457c49609cf8dc17cd91e5fb80285ce28cefce6b57
  md5: deab7a5984465e46176d289377025757
  depends:
  - __osx >=11.0
  - libarrow 18.0.0 h6fea68a_0_cpu
  - libcxx >=18
  license: Apache-2.0
  license_family: APACHE
  purls: []
  size: 491557
  timestamp: 1730155291137
- conda: https://conda.anaconda.org/conda-forge/linux-64/libarrow-dataset-18.0.0-h5888daf_0_cpu.conda
  sha256: e90edc2e0982c00f75130d7d2837de7402453ee033adc1030b1475f33746a8b4
  md5: 5c121a2d50b068076ff4f2b6d68dbca5
  depends:
  - __glibc >=2.17,<3.0.a0
  - libarrow 18.0.0 ha5db6c2_0_cpu
  - libarrow-acero 18.0.0 h5888daf_0_cpu
  - libgcc >=13
  - libparquet 18.0.0 h6bd9018_0_cpu
  - libstdcxx >=13
  license: Apache-2.0
  license_family: APACHE
  purls: []
  size: 594320
  timestamp: 1730155664725
- conda: https://conda.anaconda.org/conda-forge/osx-arm64/libarrow-dataset-18.0.0-h286801f_0_cpu.conda
  sha256: b204bb8d3c5d5a2ab74b9375086ebee91c0a500e2146aed01e8915a4eae2f140
  md5: 719055efe1941ef666b3882e6a85a9bb
  depends:
  - __osx >=11.0
  - libarrow 18.0.0 h6fea68a_0_cpu
  - libarrow-acero 18.0.0 h286801f_0_cpu
  - libcxx >=18
  - libparquet 18.0.0 hda0ea68_0_cpu
  license: Apache-2.0
  license_family: APACHE
  purls: []
  size: 497503
  timestamp: 1730156406678
- conda: https://conda.anaconda.org/conda-forge/linux-64/libarrow-substrait-18.0.0-he882d9a_0_cpu.conda
  sha256: 0d4458a0ccbfa19031fecf94a5e610eda9be81ee342d8a0a2685e076f6b14881
  md5: 1d73c2c8cabb70f9bf1dd36222ef7b25
  depends:
  - __glibc >=2.17,<3.0.a0
  - libabseil * cxx17*
  - libabseil >=20240722.0,<20240723.0a0
  - libarrow 18.0.0 ha5db6c2_0_cpu
  - libarrow-acero 18.0.0 h5888daf_0_cpu
  - libarrow-dataset 18.0.0 h5888daf_0_cpu
  - libgcc >=13
  - libprotobuf >=5.27.5,<5.27.6.0a0
  - libstdcxx >=13
  license: Apache-2.0
  license_family: APACHE
  purls: []
  size: 528788
  timestamp: 1730155701400
- conda: https://conda.anaconda.org/conda-forge/osx-arm64/libarrow-substrait-18.0.0-hdcc9e87_0_cpu.conda
  sha256: 6ea9df616248191a06fb4d078486f282b1807bd8eab3e4f380f04df46264cea2
  md5: dd51b0ba8e9dc24f04362cca5a93569d
  depends:
  - __osx >=11.0
  - libabseil * cxx17*
  - libabseil >=20240722.0,<20240723.0a0
  - libarrow 18.0.0 h6fea68a_0_cpu
  - libarrow-acero 18.0.0 h286801f_0_cpu
  - libarrow-dataset 18.0.0 h286801f_0_cpu
  - libcxx >=18
  - libprotobuf >=5.27.5,<5.27.6.0a0
  license: Apache-2.0
  license_family: APACHE
  purls: []
  size: 457812
  timestamp: 1730156602117
- conda: https://conda.anaconda.org/conda-forge/linux-64/libasprintf-0.22.5-he8f35ee_3.conda
  sha256: 2da5c735811cbf38c7f7844ab457ff8b25046bbf5fe5ebd5dc1c2fafdf4fbe1c
  md5: 4fab9799da9571266d05ca5503330655
  depends:
  - __glibc >=2.17,<3.0.a0
  - libgcc-ng >=12
  - libstdcxx-ng >=12
  license: LGPL-2.1-or-later
  purls: []
  size: 42817
  timestamp: 1723626012203
- conda: https://conda.anaconda.org/conda-forge/osx-arm64/libasprintf-0.22.5-h8414b35_3.conda
  sha256: 819bf95543470658f48db53a267a3fabe1616797c4031cf88e63f451c5029e6f
  md5: 472b673c083175195965a48f2f4808f8
  depends:
  - __osx >=11.0
  - libcxx >=16
  license: LGPL-2.1-or-later
  purls: []
  size: 40657
  timestamp: 1723626937704
- conda: https://conda.anaconda.org/conda-forge/linux-64/libasprintf-devel-0.22.5-he8f35ee_3.conda
  sha256: ccc7967e298ddf3124c8ad9741c7180dc6f778ae4135ec87978214f7b3c64dc2
  md5: 1091193789bb830127ed067a9e01ac57
  depends:
  - __glibc >=2.17,<3.0.a0
  - libasprintf 0.22.5 he8f35ee_3
  - libgcc-ng >=12
  license: LGPL-2.1-or-later
  purls: []
  size: 34172
  timestamp: 1723626026096
- conda: https://conda.anaconda.org/conda-forge/osx-arm64/libasprintf-devel-0.22.5-h8414b35_3.conda
  sha256: ca7322f7c3f1a68cb36630eaa88a44c774261150d42d70a4be3d77bc9ed28d5d
  md5: a03ca97f9fabf5626660697c2e0b8850
  depends:
  - __osx >=11.0
  - libasprintf 0.22.5 h8414b35_3
  license: LGPL-2.1-or-later
  purls: []
  size: 34648
  timestamp: 1723626983419
- conda: https://conda.anaconda.org/conda-forge/linux-64/libblas-3.9.0-25_linux64_openblas.conda
  build_number: 25
  sha256: d6d12dc437d060f838820e9e61bf73baab651f91935ac594cf10beb9ef1b4450
  md5: 8ea26d42ca88ec5258802715fe1ee10b
  depends:
  - libopenblas >=0.3.28,<0.3.29.0a0
  - libopenblas >=0.3.28,<1.0a0
  constrains:
  - liblapack 3.9.0 25_linux64_openblas
  - libcblas 3.9.0 25_linux64_openblas
  - blas * openblas
  - liblapacke 3.9.0 25_linux64_openblas
  license: BSD-3-Clause
  license_family: BSD
  purls: []
  size: 15677
  timestamp: 1729642900350
- conda: https://conda.anaconda.org/conda-forge/osx-arm64/libblas-3.9.0-25_osxarm64_openblas.conda
  build_number: 25
  sha256: f1fb9a11af0b2878bd8804b4c77d3733c40076218bcbdb35f575b1c0c9fddf11
  md5: f8cf4d920ff36ce471619010eff59cac
  depends:
  - libopenblas >=0.3.28,<0.3.29.0a0
  - libopenblas >=0.3.28,<1.0a0
  constrains:
  - blas * openblas
  - liblapack 3.9.0 25_osxarm64_openblas
  - liblapacke 3.9.0 25_osxarm64_openblas
  - libcblas 3.9.0 25_osxarm64_openblas
  license: BSD-3-Clause
  license_family: BSD
  purls: []
  size: 15913
  timestamp: 1729643265495
- conda: https://conda.anaconda.org/conda-forge/linux-64/libbrotlicommon-1.1.0-hb9d3cd8_2.conda
  sha256: d9db2de60ea917298e658143354a530e9ca5f9c63471c65cf47ab39fd2f429e3
  md5: 41b599ed2b02abcfdd84302bff174b23
  depends:
  - __glibc >=2.17,<3.0.a0
  - libgcc >=13
  license: MIT
  license_family: MIT
  purls: []
  size: 68851
  timestamp: 1725267660471
- conda: https://conda.anaconda.org/conda-forge/osx-arm64/libbrotlicommon-1.1.0-hd74edd7_2.conda
  sha256: 839dacb741bdbb25e58f42088a2001b649f4f12195aeb700b5ddfca3267749e5
  md5: d0bf1dff146b799b319ea0434b93f779
  depends:
  - __osx >=11.0
  license: MIT
  license_family: MIT
  purls: []
  size: 68426
  timestamp: 1725267943211
- conda: https://conda.anaconda.org/conda-forge/linux-64/libbrotlidec-1.1.0-hb9d3cd8_2.conda
  sha256: 2892d512cad096cb03f1b66361deeab58b64e15ba525d6592bb6d609e7045edf
  md5: 9566f0bd264fbd463002e759b8a82401
  depends:
  - __glibc >=2.17,<3.0.a0
  - libbrotlicommon 1.1.0 hb9d3cd8_2
  - libgcc >=13
  license: MIT
  license_family: MIT
  purls: []
  size: 32696
  timestamp: 1725267669305
- conda: https://conda.anaconda.org/conda-forge/osx-arm64/libbrotlidec-1.1.0-hd74edd7_2.conda
  sha256: 6c6862eb274f21a7c0b60e5345467a12e6dda8b9af4438c66d496a2c1a538264
  md5: 55e66e68ce55523a6811633dd1ac74e2
  depends:
  - __osx >=11.0
  - libbrotlicommon 1.1.0 hd74edd7_2
  license: MIT
  license_family: MIT
  purls: []
  size: 28378
  timestamp: 1725267980316
- conda: https://conda.anaconda.org/conda-forge/linux-64/libbrotlienc-1.1.0-hb9d3cd8_2.conda
  sha256: 779f58174e99de3600e939fa46eddb453ec5d3c60bb46cdaa8b4c127224dbf29
  md5: 06f70867945ea6a84d35836af780f1de
  depends:
  - __glibc >=2.17,<3.0.a0
  - libbrotlicommon 1.1.0 hb9d3cd8_2
  - libgcc >=13
  license: MIT
  license_family: MIT
  purls: []
  size: 281750
  timestamp: 1725267679782
- conda: https://conda.anaconda.org/conda-forge/osx-arm64/libbrotlienc-1.1.0-hd74edd7_2.conda
  sha256: eeb1eb0d58b9d02bc1b98dc0a058f104ab168eb2f7d1c7bfa0570a12cfcdb7b7
  md5: 4f3a434504c67b2c42565c0b85c1885c
  depends:
  - __osx >=11.0
  - libbrotlicommon 1.1.0 hd74edd7_2
  license: MIT
  license_family: MIT
  purls: []
  size: 279644
  timestamp: 1725268003553
- conda: https://conda.anaconda.org/conda-forge/linux-64/libcblas-3.9.0-25_linux64_openblas.conda
  build_number: 25
  sha256: ab87b0477078837c91d9cda62a9faca18fba7c57cc77aa779ae24b3ac783b5dd
  md5: 5dbd1b0fc0d01ec5e0e1fbe667281a11
  depends:
  - libblas 3.9.0 25_linux64_openblas
  constrains:
  - liblapack 3.9.0 25_linux64_openblas
  - blas * openblas
  - liblapacke 3.9.0 25_linux64_openblas
  license: BSD-3-Clause
  license_family: BSD
  purls: []
  size: 15613
  timestamp: 1729642905619
- conda: https://conda.anaconda.org/conda-forge/osx-arm64/libcblas-3.9.0-25_osxarm64_openblas.conda
  build_number: 25
  sha256: d9fa5b6b11252132a3383bbf87bd2f1b9d6248bef1b7e113c2a8ae41b0376218
  md5: 4df0fae81f0b5bf47d48c882b086da11
  depends:
  - libblas 3.9.0 25_osxarm64_openblas
  constrains:
  - blas * openblas
  - liblapack 3.9.0 25_osxarm64_openblas
  - liblapacke 3.9.0 25_osxarm64_openblas
  license: BSD-3-Clause
  license_family: BSD
  purls: []
  size: 15837
  timestamp: 1729643270793
- conda: https://conda.anaconda.org/conda-forge/linux-64/libclang-cpp19.1-19.1.3-default_hb5137d0_0.conda
  sha256: 576c1826a91f93ef7c433fc6481334d21177996bd72ff6901f58fae8f6a765db
  md5: 311e6a1d041db3d6a8a8437750d4234f
  depends:
  - __glibc >=2.17,<3.0.a0
  - libgcc >=13
  - libllvm19 >=19.1.3,<19.2.0a0
  - libstdcxx >=13
  license: Apache-2.0 WITH LLVM-exception
  license_family: Apache
  purls: []
  size: 20548148
  timestamp: 1730335997703
- conda: https://conda.anaconda.org/conda-forge/linux-64/libclang13-19.1.3-default_h9c6a7e4_0.conda
  sha256: 7537cfefd76ffb0208484a2dc7d35d3752c6c42c80edabbc5f0dcae354d4b41e
  md5: b8a8cd77810b20754f358f2327812552
  depends:
  - __glibc >=2.17,<3.0.a0
  - libgcc >=13
  - libllvm19 >=19.1.3,<19.2.0a0
  - libstdcxx >=13
  license: Apache-2.0 WITH LLVM-exception
  license_family: Apache
  purls: []
  size: 11827604
  timestamp: 1730336232401
- conda: https://conda.anaconda.org/conda-forge/linux-64/libcrc32c-1.1.2-h9c3ff4c_0.tar.bz2
  sha256: fd1d153962764433fe6233f34a72cdeed5dcf8a883a85769e8295ce940b5b0c5
  md5: c965a5aa0d5c1c37ffc62dff36e28400
  depends:
  - libgcc-ng >=9.4.0
  - libstdcxx-ng >=9.4.0
  license: BSD-3-Clause
  license_family: BSD
  purls: []
  size: 20440
  timestamp: 1633683576494
- conda: https://conda.anaconda.org/conda-forge/osx-arm64/libcrc32c-1.1.2-hbdafb3b_0.tar.bz2
  sha256: 58477b67cc719060b5b069ba57161e20ba69b8695d154a719cb4b60caf577929
  md5: 32bd82a6a625ea6ce090a81c3d34edeb
  depends:
  - libcxx >=11.1.0
  license: BSD-3-Clause
  license_family: BSD
  purls: []
  size: 18765
  timestamp: 1633683992603
- conda: https://conda.anaconda.org/conda-forge/linux-64/libcups-2.3.3-h4637d8d_4.conda
  sha256: bc67b9b21078c99c6bd8595fe7e1ed6da1f721007726e717f0449de7032798c4
  md5: d4529f4dff3057982a7617c7ac58fde3
  depends:
  - krb5 >=1.21.1,<1.22.0a0
  - libgcc-ng >=12
  - libstdcxx-ng >=12
  - libzlib >=1.2.13,<2.0.0a0
  license: Apache-2.0
  license_family: Apache
  purls: []
  size: 4519402
  timestamp: 1689195353551
- conda: https://conda.anaconda.org/conda-forge/linux-64/libcurl-8.10.1-hbbe4b11_0.conda
  sha256: 54e6114dfce566c3a22ad3b7b309657e3600cdb668398e95f1301360d5d52c99
  md5: 6e801c50a40301f6978c53976917b277
  depends:
  - __glibc >=2.17,<3.0.a0
  - krb5 >=1.21.3,<1.22.0a0
  - libgcc >=13
  - libnghttp2 >=1.58.0,<2.0a0
  - libssh2 >=1.11.0,<2.0a0
  - libzlib >=1.3.1,<2.0a0
  - openssl >=3.3.2,<4.0a0
  - zstd >=1.5.6,<1.6.0a0
  license: curl
  license_family: MIT
  purls: []
  size: 424900
  timestamp: 1726659794676
- conda: https://conda.anaconda.org/conda-forge/osx-arm64/libcurl-8.10.1-h13a7ad3_0.conda
  sha256: 983a977c5627f975a930542c8aabb46089ec6ea72f28d9c4d3ee8eafaf2fc25a
  md5: d84030d0863ffe7dea00b9a807fee961
  depends:
  - __osx >=11.0
  - krb5 >=1.21.3,<1.22.0a0
  - libnghttp2 >=1.58.0,<2.0a0
  - libssh2 >=1.11.0,<2.0a0
  - libzlib >=1.3.1,<2.0a0
  - openssl >=3.3.2,<4.0a0
  - zstd >=1.5.6,<1.6.0a0
  license: curl
  license_family: MIT
  purls: []
  size: 379948
  timestamp: 1726660033582
- conda: https://conda.anaconda.org/conda-forge/osx-arm64/libcxx-19.1.3-ha82da77_0.conda
  sha256: 6d062760c6439e75b9a44d800d89aff60fe3441998d87506c62dc94c50412ef4
  md5: bf691071fba4734984231617783225bc
  depends:
  - __osx >=11.0
  license: Apache-2.0 WITH LLVM-exception
  license_family: Apache
  purls: []
  size: 520771
  timestamp: 1730314603920
- conda: https://conda.anaconda.org/conda-forge/linux-64/libdeflate-1.22-hb9d3cd8_0.conda
  sha256: 780f0530a3adfc1497ba49d626931c6afc978c540e1abfde6ccd57128ded6ad6
  md5: b422943d5d772b7cc858b36ad2a92db5
  depends:
  - __glibc >=2.17,<3.0.a0
  - libgcc >=13
  license: MIT
  license_family: MIT
  purls: []
  size: 72242
  timestamp: 1728177071251
- conda: https://conda.anaconda.org/conda-forge/osx-arm64/libdeflate-1.22-hd74edd7_0.conda
  sha256: 3552894ca62bebc33d05982937cda25a4fa19e56a82af2ff20944ff4c2532fda
  md5: 2d3e3f3d8ab315748420ef58d5a3ae0f
  depends:
  - __osx >=11.0
  license: MIT
  license_family: MIT
  purls: []
  size: 54089
  timestamp: 1728177149927
- conda: https://conda.anaconda.org/conda-forge/linux-64/libdrm-2.4.123-hb9d3cd8_0.conda
  sha256: 5f274243fc7480b721a4ed6623c72d07b86a508a1363a85f0f16451ab655ace8
  md5: ee605e794bdc14e2b7f84c4faa0d8c2c
  depends:
  - __glibc >=2.17,<3.0.a0
  - libgcc-ng >=13
  - libpciaccess >=0.18,<0.19.0a0
  license: MIT
  license_family: MIT
  purls: []
  size: 303108
  timestamp: 1724719521496
- conda: https://conda.anaconda.org/conda-forge/linux-64/libduckdb-1.1.2-h1b44611_0.conda
  sha256: cf79dc2866aa8832c3c247cb7369a944ba03df9ffbe4cb0360e9947232bed204
  md5: c3f1253e8034d3857c8c7c3b0ff3bc90
  depends:
  - __glibc >=2.17,<3.0.a0
  - libgcc >=13
  - libstdcxx >=13
  - openssl >=3.3.2,<4.0a0
  license: MIT
  license_family: MIT
  purls: []
  size: 9251072
  timestamp: 1728926214796
- conda: https://conda.anaconda.org/conda-forge/osx-arm64/libduckdb-1.1.2-h475894c_0.conda
  sha256: 2d087dc250de80aa41de45416bb56ceee783a917ea00250c268a8e425202fdba
  md5: 06612e00105d35f690350c24de361f2e
  depends:
  - __osx >=11.0
  - libcxx >=17
  - openssl >=3.3.2,<4.0a0
  license: MIT
  license_family: MIT
  purls: []
  size: 6531851
  timestamp: 1728925942693
- conda: https://conda.anaconda.org/conda-forge/linux-64/libedit-3.1.20191231-he28a2e2_2.tar.bz2
  sha256: a57d37c236d8f7c886e01656f4949d9dcca131d2a0728609c6f7fa338b65f1cf
  md5: 4d331e44109e3f0e19b4cb8f9b82f3e1
  depends:
  - libgcc-ng >=7.5.0
  - ncurses >=6.2,<7.0.0a0
  license: BSD-2-Clause
  license_family: BSD
  purls: []
  size: 123878
  timestamp: 1597616541093
- conda: https://conda.anaconda.org/conda-forge/osx-arm64/libedit-3.1.20191231-hc8eb9b7_2.tar.bz2
  sha256: 3912636197933ecfe4692634119e8644904b41a58f30cad9d1fc02f6ba4d9fca
  md5: 30e4362988a2623e9eb34337b83e01f9
  depends:
  - ncurses >=6.2,<7.0.0a0
  license: BSD-2-Clause
  license_family: BSD
  purls: []
  size: 96607
  timestamp: 1597616630749
- conda: https://conda.anaconda.org/conda-forge/linux-64/libegl-1.7.0-ha4b6fd6_2.conda
  sha256: 7fd5408d359d05a969133e47af580183fbf38e2235b562193d427bb9dad79723
  md5: c151d5eb730e9b7480e6d48c0fc44048
  depends:
  - __glibc >=2.17,<3.0.a0
  - libglvnd 1.7.0 ha4b6fd6_2
  license: LicenseRef-libglvnd
  purls: []
  size: 44840
  timestamp: 1731330973553
- conda: https://conda.anaconda.org/conda-forge/linux-64/libev-4.33-hd590300_2.conda
  sha256: 1cd6048169fa0395af74ed5d8f1716e22c19a81a8a36f934c110ca3ad4dd27b4
  md5: 172bf1cd1ff8629f2b1179945ed45055
  depends:
  - libgcc-ng >=12
  license: BSD-2-Clause
  license_family: BSD
  purls: []
  size: 112766
  timestamp: 1702146165126
- conda: https://conda.anaconda.org/conda-forge/osx-arm64/libev-4.33-h93a5062_2.conda
  sha256: 95cecb3902fbe0399c3a7e67a5bed1db813e5ab0e22f4023a5e0f722f2cc214f
  md5: 36d33e440c31857372a72137f78bacf5
  license: BSD-2-Clause
  license_family: BSD
  purls: []
  size: 107458
  timestamp: 1702146414478
- conda: https://conda.anaconda.org/conda-forge/linux-64/libevent-2.1.12-hf998b51_1.conda
  sha256: 2e14399d81fb348e9d231a82ca4d816bf855206923759b69ad006ba482764131
  md5: a1cfcc585f0c42bf8d5546bb1dfb668d
  depends:
  - libgcc-ng >=12
  - openssl >=3.1.1,<4.0a0
  license: BSD-3-Clause
  license_family: BSD
  purls: []
  size: 427426
  timestamp: 1685725977222
- conda: https://conda.anaconda.org/conda-forge/osx-arm64/libevent-2.1.12-h2757513_1.conda
  sha256: 8c136d7586259bb5c0d2b913aaadc5b9737787ae4f40e3ad1beaf96c80b919b7
  md5: 1a109764bff3bdc7bdd84088347d71dc
  depends:
  - openssl >=3.1.1,<4.0a0
  license: BSD-3-Clause
  license_family: BSD
  purls: []
  size: 368167
  timestamp: 1685726248899
- conda: https://conda.anaconda.org/conda-forge/linux-64/libexpat-2.6.3-h5888daf_0.conda
  sha256: 4bb47bb2cd09898737a5211e2992d63c555d63715a07ba56eae0aff31fb89c22
  md5: 59f4c43bb1b5ef1c71946ff2cbf59524
  depends:
  - __glibc >=2.17,<3.0.a0
  - libgcc >=13
  constrains:
  - expat 2.6.3.*
  license: MIT
  license_family: MIT
  purls: []
  size: 73616
  timestamp: 1725568742634
- conda: https://conda.anaconda.org/conda-forge/osx-arm64/libexpat-2.6.3-hf9b8971_0.conda
  sha256: 5cbe5a199fba14ade55457a468ce663aac0b54832c39aa54470b3889b4c75c4a
  md5: 5f22f07c2ab2dea8c66fe9585a062c96
  depends:
  - __osx >=11.0
  constrains:
  - expat 2.6.3.*
  license: MIT
  license_family: MIT
  purls: []
  size: 63895
  timestamp: 1725568783033
- conda: https://conda.anaconda.org/conda-forge/linux-64/libffi-3.4.2-h7f98852_5.tar.bz2
  sha256: ab6e9856c21709b7b517e940ae7028ae0737546122f83c2aa5d692860c3b149e
  md5: d645c6d2ac96843a2bfaccd2d62b3ac3
  depends:
  - libgcc-ng >=9.4.0
  license: MIT
  license_family: MIT
  purls: []
  size: 58292
  timestamp: 1636488182923
- conda: https://conda.anaconda.org/conda-forge/osx-arm64/libffi-3.4.2-h3422bc3_5.tar.bz2
  sha256: 41b3d13efb775e340e4dba549ab5c029611ea6918703096b2eaa9c015c0750ca
  md5: 086914b672be056eb70fd4285b6783b6
  license: MIT
  license_family: MIT
  purls: []
  size: 39020
  timestamp: 1636488587153
- conda: https://conda.anaconda.org/conda-forge/linux-64/libgcc-14.2.0-h77fa898_1.conda
  sha256: 53eb8a79365e58849e7b1a068d31f4f9e718dc938d6f2c03e960345739a03569
  md5: 3cb76c3f10d3bc7f1105b2fc9db984df
  depends:
  - _libgcc_mutex 0.1 conda_forge
  - _openmp_mutex >=4.5
  constrains:
  - libgomp 14.2.0 h77fa898_1
  - libgcc-ng ==14.2.0=*_1
  license: GPL-3.0-only WITH GCC-exception-3.1
  license_family: GPL
  purls: []
  size: 848745
  timestamp: 1729027721139
- conda: https://conda.anaconda.org/conda-forge/linux-64/libgcc-ng-14.2.0-h69a702a_1.conda
  sha256: 3a76969c80e9af8b6e7a55090088bc41da4cffcde9e2c71b17f44d37b7cb87f7
  md5: e39480b9ca41323497b05492a63bc35b
  depends:
  - libgcc 14.2.0 h77fa898_1
  license: GPL-3.0-only WITH GCC-exception-3.1
  license_family: GPL
  purls: []
  size: 54142
  timestamp: 1729027726517
- conda: https://conda.anaconda.org/conda-forge/linux-64/libgcrypt-1.11.0-h4ab18f5_1.conda
  sha256: 9e97e4a753d2ee238cfc7375f0882830f0d8c1667431bc9d070a0f6718355570
  md5: 14858a47d4cc995892e79f2b340682d7
  depends:
  - libgcc-ng >=12
  - libgpg-error >=1.50,<2.0a0
  license: LGPL-2.1-or-later AND GPL-2.0-or-later
  license_family: GPL
  purls: []
  size: 684307
  timestamp: 1721392291497
- conda: https://conda.anaconda.org/conda-forge/osx-arm64/libgcrypt-1.11.0-h99b78c6_1.conda
  sha256: 29f5c9e124cbb8b03951176e79e3ca5b8be8d777e0be98b9b55e2f3494360c7b
  md5: 743ae51ef2f6f3538642d3820ad2cef0
  depends:
  - __osx >=11.0
  - libgpg-error >=1.50,<2.0a0
  license: LGPL-2.1-or-later AND GPL-2.0-or-later
  license_family: GPL
  purls: []
  size: 590872
  timestamp: 1721392451630
- conda: https://conda.anaconda.org/conda-forge/linux-64/libgd-2.3.3-hd3e95f3_10.conda
  sha256: b0fa27d4d09fb24750c04e89dbd0aee898dc028bde99e62621065a9bde43efe8
  md5: 30ee3a29c84cf7b842a8c5828c4b7c13
  depends:
  - __glibc >=2.17,<3.0.a0
  - fontconfig >=2.14.2,<3.0a0
  - fonts-conda-ecosystem
  - freetype >=2.12.1,<3.0a0
  - icu >=75.1,<76.0a0
  - libexpat >=2.6.2,<3.0a0
  - libgcc-ng >=12
  - libjpeg-turbo >=3.0.0,<4.0a0
  - libpng >=1.6.43,<1.7.0a0
  - libtiff >=4.6.0,<4.8.0a0
  - libwebp-base >=1.4.0,<2.0a0
  - libzlib >=1.3.1,<2.0a0
  license: GD
  license_family: BSD
  purls: []
  size: 225113
  timestamp: 1722928278395
- conda: https://conda.anaconda.org/conda-forge/osx-arm64/libgd-2.3.3-hac1b3a8_10.conda
  sha256: d15beaa2e862a09526e704f22f7d0b7fa73b114b868106dd686e167b9d65558e
  md5: c9e450ce5ced76f107c494fbd37325f5
  depends:
  - __osx >=11.0
  - fontconfig >=2.14.2,<3.0a0
  - fonts-conda-ecosystem
  - freetype >=2.12.1,<3.0a0
  - icu >=75.1,<76.0a0
  - libexpat >=2.6.2,<3.0a0
  - libiconv >=1.17,<2.0a0
  - libjpeg-turbo >=3.0.0,<4.0a0
  - libpng >=1.6.43,<1.7.0a0
  - libtiff >=4.6.0,<4.8.0a0
  - libwebp-base >=1.4.0,<2.0a0
  - libzlib >=1.3.1,<2.0a0
  license: GD
  license_family: BSD
  purls: []
  size: 200309
  timestamp: 1722928354606
- conda: https://conda.anaconda.org/conda-forge/linux-64/libgettextpo-0.22.5-he02047a_3.conda
  sha256: 7f2d1f4d69973e2c3c3d2b6420d5eb989982baba97d63ab2d7a2b25a92d886b4
  md5: efab66b82ec976930b96d62a976de8e7
  depends:
  - __glibc >=2.17,<3.0.a0
  - libgcc-ng >=12
  license: GPL-3.0-or-later
  license_family: GPL
  purls: []
  size: 170646
  timestamp: 1723626019265
- conda: https://conda.anaconda.org/conda-forge/osx-arm64/libgettextpo-0.22.5-h8414b35_3.conda
  sha256: bc446fad58155e96a01b28e99254415c2151bdddf57f9a2c00c44e6f0298bb62
  md5: c8cd7295cfb7bda5cbabea4fef904349
  depends:
  - __osx >=11.0
  - libiconv >=1.17,<2.0a0
  - libintl 0.22.5 h8414b35_3
  license: GPL-3.0-or-later
  license_family: GPL
  purls: []
  size: 159800
  timestamp: 1723627007035
- conda: https://conda.anaconda.org/conda-forge/linux-64/libgettextpo-devel-0.22.5-he02047a_3.conda
  sha256: 0a66cdd46d1cd5201061252535cd91905b3222328a9294c1a5bcd32e85531545
  md5: 9aba7960731e6b4547b3a52f812ed801
  depends:
  - __glibc >=2.17,<3.0.a0
  - libgcc-ng >=12
  - libgettextpo 0.22.5 he02047a_3
  license: GPL-3.0-or-later
  license_family: GPL
  purls: []
  size: 36790
  timestamp: 1723626032786
- conda: https://conda.anaconda.org/conda-forge/osx-arm64/libgettextpo-devel-0.22.5-h8414b35_3.conda
  sha256: ea3ca757bf11ed25965b39466b50411c7c2a43f3b90ab4a36fc0ef43f7ab98ac
  md5: 7074dc1c9aae1bb5d7bccb4ff03746ca
  depends:
  - __osx >=11.0
  - libgettextpo 0.22.5 h8414b35_3
  - libiconv >=1.17,<2.0a0
  - libintl 0.22.5 h8414b35_3
  license: GPL-3.0-or-later
  license_family: GPL
  purls: []
  size: 37153
  timestamp: 1723627048279
- conda: https://conda.anaconda.org/conda-forge/linux-64/libgfortran-14.2.0-h69a702a_1.conda
  sha256: fc9e7f22a17faf74da904ebfc4d88699013d2992e55505e4aa0eb01770290977
  md5: f1fd30127802683586f768875127a987
  depends:
  - libgfortran5 14.2.0 hd5240d6_1
  constrains:
  - libgfortran-ng ==14.2.0=*_1
  license: GPL-3.0-only WITH GCC-exception-3.1
  license_family: GPL
  purls: []
  size: 53997
  timestamp: 1729027752995
- conda: https://conda.anaconda.org/conda-forge/osx-arm64/libgfortran-5.0.0-13_2_0_hd922786_3.conda
  sha256: 44e541b4821c96b28b27fef5630883a60ce4fee91fd9c79f25a199f8f73f337b
  md5: 4a55d9e169114b2b90d3ec4604cd7bbf
  depends:
  - libgfortran5 13.2.0 hf226fd6_3
  license: GPL-3.0-only WITH GCC-exception-3.1
  license_family: GPL
  purls: []
  size: 110233
  timestamp: 1707330749033
- conda: https://conda.anaconda.org/conda-forge/linux-64/libgfortran-ng-14.2.0-h69a702a_1.conda
  sha256: 423f1e2403f0c665748e42d335e421e53fd03c08d457cfb6f360d329d9459851
  md5: 0a7f4cd238267c88e5d69f7826a407eb
  depends:
  - libgfortran 14.2.0 h69a702a_1
  license: GPL-3.0-only WITH GCC-exception-3.1
  license_family: GPL
  purls: []
  size: 54106
  timestamp: 1729027945817
- conda: https://conda.anaconda.org/conda-forge/linux-64/libgfortran5-14.2.0-hd5240d6_1.conda
  sha256: d149a37ca73611e425041f33b9d8dbed6e52ec506fe8cc1fc0ee054bddeb6d5d
  md5: 9822b874ea29af082e5d36098d25427d
  depends:
  - libgcc >=14.2.0
  constrains:
  - libgfortran 14.2.0
  license: GPL-3.0-only WITH GCC-exception-3.1
  license_family: GPL
  purls: []
  size: 1462645
  timestamp: 1729027735353
- conda: https://conda.anaconda.org/conda-forge/osx-arm64/libgfortran5-13.2.0-hf226fd6_3.conda
  sha256: bafc679eedb468a86aa4636061c55966186399ee0a04b605920d208d97ac579a
  md5: 66ac81d54e95c534ae488726c1f698ea
  depends:
  - llvm-openmp >=8.0.0
  constrains:
  - libgfortran 5.0.0 13_2_0_*_3
  license: GPL-3.0-only WITH GCC-exception-3.1
  license_family: GPL
  purls: []
  size: 997381
  timestamp: 1707330687590
- conda: https://conda.anaconda.org/conda-forge/linux-64/libgirepository-1.82.0-h0dcfedc_0.conda
  sha256: 1d3a95887a8ac570f10d6d814723de40d025b73542dcaa52443681e4e5ecd45d
  md5: 6fa896ca28ec44313f1e2438dcc2fded
  depends:
  - __glibc >=2.17,<3.0.a0
  - cairo >=1.18.0,<2.0a0
  - libffi >=3.4,<4.0a0
  - libgcc >=13
  - libglib >=2.82.1,<3.0a0
  license: LGPL-2.0-or-later
  license_family: LGPL
  purls: []
  size: 307637
  timestamp: 1727452072403
- conda: https://conda.anaconda.org/conda-forge/osx-arm64/libgirepository-1.82.0-h607895c_0.conda
  sha256: 8a42e03277192940ba16096516a6b42492cb9b9d93732bb6e248319a8d18e216
  md5: bef5f28e148103f1bb79ab4997113c2d
  depends:
  - __osx >=11.0
  - cairo >=1.18.0,<2.0a0
  - libffi >=3.4,<4.0a0
  - libglib >=2.82.1,<3.0a0
  license: LGPL-2.0-or-later
  license_family: LGPL
  purls: []
  size: 289549
  timestamp: 1727452210944
- conda: https://conda.anaconda.org/conda-forge/linux-64/libgit2-1.8.4-hd24f944_0.conda
  sha256: 492a1cf3f1fab163e80e9a0da484012f3ad7e5855b02a163f053433e5793fcd9
  md5: 94887b4deb460378a34e1533beaacfd5
  depends:
  - __glibc >=2.17,<3.0.a0
  - libgcc >=13
  - libssh2 >=1.11.0,<2.0a0
  - libstdcxx >=13
  - libzlib >=1.3.1,<2.0a0
  - openssl >=3.3.2,<4.0a0
  - pcre2 >=10.44,<10.45.0a0
  license: GPL-2.0-only WITH GCC-exception-2.0
  purls: []
  size: 890358
  timestamp: 1730344741066
- conda: https://conda.anaconda.org/conda-forge/osx-arm64/libgit2-1.8.4-h211146d_0.conda
  sha256: d0a26f41c0d260c5a67d8098a3186e738c7e219bedc51fb20b281f0e3111600e
  md5: 58e88cf80d1e56613307ff7d65f6ec32
  depends:
  - __osx >=11.0
  - libcxx >=18
  - libiconv >=1.17,<2.0a0
  - libssh2 >=1.11.0,<2.0a0
  - libzlib >=1.3.1,<2.0a0
  - openssl >=3.3.2,<4.0a0
  - pcre2 >=10.44,<10.45.0a0
  license: GPL-2.0-only WITH GCC-exception-2.0
  purls: []
  size: 741608
  timestamp: 1730344887972
- conda: https://conda.anaconda.org/conda-forge/linux-64/libgl-1.7.0-ha4b6fd6_2.conda
  sha256: dc2752241fa3d9e40ce552c1942d0a4b5eeb93740c9723873f6fcf8d39ef8d2d
  md5: 928b8be80851f5d8ffb016f9c81dae7a
  depends:
  - __glibc >=2.17,<3.0.a0
  - libglvnd 1.7.0 ha4b6fd6_2
  - libglx 1.7.0 ha4b6fd6_2
  license: LicenseRef-libglvnd
  purls: []
  size: 134712
  timestamp: 1731330998354
- conda: https://conda.anaconda.org/conda-forge/linux-64/libglib-2.82.2-h2ff4ddf_0.conda
  sha256: 49ee9401d483a76423461c50dcd37f91d070efaec7e4dc2828d8cdd2ce694231
  md5: 13e8e54035ddd2b91875ba399f0f7c04
  depends:
  - __glibc >=2.17,<3.0.a0
  - libffi >=3.4,<4.0a0
  - libgcc >=13
  - libiconv >=1.17,<2.0a0
  - libzlib >=1.3.1,<2.0a0
  - pcre2 >=10.44,<10.45.0a0
  constrains:
  - glib 2.82.2 *_0
  license: LGPL-2.1-or-later
  purls: []
  size: 3931898
  timestamp: 1729191404130
- conda: https://conda.anaconda.org/conda-forge/osx-arm64/libglib-2.82.2-h07bd6cf_0.conda
  sha256: 101fb31c509d6a69ac5d612b51d4088ddbc675fca18cf0c3589cfee26cd01ca0
  md5: 890783f64502fa6bfcdc723cfbf581b4
  depends:
  - __osx >=11.0
  - libffi >=3.4,<4.0a0
  - libiconv >=1.17,<2.0a0
  - libintl >=0.22.5,<1.0a0
  - libzlib >=1.3.1,<2.0a0
  - pcre2 >=10.44,<10.45.0a0
  constrains:
  - glib 2.82.2 *_0
  license: LGPL-2.1-or-later
  purls: []
  size: 3635416
  timestamp: 1729191799117
- conda: https://conda.anaconda.org/conda-forge/linux-64/libglvnd-1.7.0-ha4b6fd6_2.conda
  sha256: 1175f8a7a0c68b7f81962699751bb6574e6f07db4c9f72825f978e3016f46850
  md5: 434ca7e50e40f4918ab701e3facd59a0
  depends:
  - __glibc >=2.17,<3.0.a0
  license: LicenseRef-libglvnd
  purls: []
  size: 132463
  timestamp: 1731330968309
- conda: https://conda.anaconda.org/conda-forge/linux-64/libglx-1.7.0-ha4b6fd6_2.conda
  sha256: 2d35a679624a93ce5b3e9dd301fff92343db609b79f0363e6d0ceb3a6478bfa7
  md5: c8013e438185f33b13814c5c488acd5c
  depends:
  - __glibc >=2.17,<3.0.a0
  - libglvnd 1.7.0 ha4b6fd6_2
  - xorg-libx11 >=1.8.10,<2.0a0
  license: LicenseRef-libglvnd
  purls: []
  size: 75504
  timestamp: 1731330988898
- conda: https://conda.anaconda.org/conda-forge/linux-64/libgomp-14.2.0-h77fa898_1.conda
  sha256: 1911c29975ec99b6b906904040c855772ccb265a1c79d5d75c8ceec4ed89cd63
  md5: cc3573974587f12dda90d96e3e55a702
  depends:
  - _libgcc_mutex 0.1 conda_forge
  license: GPL-3.0-only WITH GCC-exception-3.1
  license_family: GPL
  purls: []
  size: 460992
  timestamp: 1729027639220
- conda: https://conda.anaconda.org/conda-forge/linux-64/libgoogle-cloud-2.30.0-h438788a_0.conda
  sha256: 506a0997b586536a6bbe8fd260bd50b625a541850507486fa66abc5a99104bce
  md5: ab8466a39822527f7786b0d0b2aac223
  depends:
  - __glibc >=2.17,<3.0.a0
  - libabseil * cxx17*
  - libabseil >=20240722.0,<20240723.0a0
  - libcurl >=8.10.1,<9.0a0
  - libgcc >=13
  - libgrpc >=1.65.5,<1.66.0a0
  - libprotobuf >=5.27.5,<5.27.6.0a0
  - libstdcxx >=13
  - openssl >=3.3.2,<4.0a0
  constrains:
  - libgoogle-cloud 2.30.0 *_0
  license: Apache-2.0
  license_family: Apache
  purls: []
  size: 1200100
  timestamp: 1728022256338
- conda: https://conda.anaconda.org/conda-forge/osx-arm64/libgoogle-cloud-2.30.0-h2e6cea1_0.conda
  sha256: 2c58299d8275cfcf575166ba59baa9ac2b32c0c5a2677ee7a51e1d67b2d28f92
  md5: be857dc2a7d747d9aa191ed6c701bde7
  depends:
  - __osx >=11.0
  - libabseil * cxx17*
  - libabseil >=20240722.0,<20240723.0a0
  - libcurl >=8.10.1,<9.0a0
  - libcxx >=17
  - libgrpc >=1.65.5,<1.66.0a0
  - libprotobuf >=5.27.5,<5.27.6.0a0
  - openssl >=3.3.2,<4.0a0
  constrains:
  - libgoogle-cloud 2.30.0 *_0
  license: Apache-2.0
  license_family: Apache
  purls: []
  size: 845094
  timestamp: 1728021687922
- conda: https://conda.anaconda.org/conda-forge/linux-64/libgoogle-cloud-storage-2.30.0-h0121fbd_0.conda
  sha256: 9fad535d14a204f3646a29f9884c024b69d84120bea5489e14e7dc895b543646
  md5: ad86b6c98964772688298a727cb20ef8
  depends:
  - __glibc >=2.17,<3.0.a0
  - libabseil
  - libcrc32c >=1.1.2,<1.2.0a0
  - libcurl
  - libgcc >=13
  - libgoogle-cloud 2.30.0 h438788a_0
  - libstdcxx >=13
  - libzlib >=1.3.1,<2.0a0
  - openssl
  license: Apache-2.0
  license_family: Apache
  purls: []
  size: 782269
  timestamp: 1728022391174
- conda: https://conda.anaconda.org/conda-forge/osx-arm64/libgoogle-cloud-storage-2.30.0-h90fd6fa_0.conda
  sha256: 1c531f3f5867c5ec9d3d8a7f0babee5ca106f6bf39510b277503d9aea55afeae
  md5: 34381339cf47d7af329026d1474f30ff
  depends:
  - __osx >=11.0
  - libabseil
  - libcrc32c >=1.1.2,<1.2.0a0
  - libcurl
  - libcxx >=17
  - libgoogle-cloud 2.30.0 h2e6cea1_0
  - libzlib >=1.3.1,<2.0a0
  - openssl
  license: Apache-2.0
  license_family: Apache
  purls: []
  size: 538215
  timestamp: 1728022502810
- conda: https://conda.anaconda.org/conda-forge/linux-64/libgpg-error-1.50-h4f305b6_0.conda
  sha256: c60969d5c315f33fee90a1f2dd5d169e2834ace5a55f5a6f822aa7485a3a84cc
  md5: 0d7ff1a8e69565ca3add6925e18e708f
  depends:
  - gettext
  - libasprintf >=0.22.5,<1.0a0
  - libgcc-ng >=12
  - libgettextpo >=0.22.5,<1.0a0
  - libstdcxx-ng >=12
  license: GPL-2.0-only
  license_family: GPL
  purls: []
  size: 273774
  timestamp: 1719390736440
- conda: https://conda.anaconda.org/conda-forge/osx-arm64/libgpg-error-1.50-h3e7c369_0.conda
  sha256: 9c73b05df0234f1996231e0a239e7c025c293981af976225b3f6f64cf0322bfa
  md5: 7cc14596e6226061bb759ea60ea9005e
  depends:
  - __osx >=11.0
  - gettext
  - libasprintf >=0.22.5,<1.0a0
  - libcxx >=16
  - libgettextpo >=0.22.5,<1.0a0
  - libintl >=0.22.5,<1.0a0
  license: GPL-2.0-only
  license_family: GPL
  purls: []
  size: 259177
  timestamp: 1719390905729
- conda: https://conda.anaconda.org/conda-forge/linux-64/libgrpc-1.65.5-hf5c653b_0.conda
  sha256: d279abd46262e817c7a00aeb4df9b5ed4de38130130b248e2c50875e982f30fa
  md5: 3b0048cabc6815a4d8874a0240519d32
  depends:
  - __glibc >=2.17,<3.0.a0
  - c-ares >=1.32.3,<2.0a0
  - libabseil * cxx17*
  - libabseil >=20240722.0,<20240723.0a0
  - libgcc >=13
  - libprotobuf >=5.27.5,<5.27.6.0a0
  - libre2-11 >=2023.9.1
  - libstdcxx >=13
  - libzlib >=1.3.1,<2.0a0
  - openssl >=3.3.2,<4.0a0
  - re2
  constrains:
  - grpc-cpp =1.65.5
  license: Apache-2.0
  license_family: APACHE
  purls: []
  size: 7229891
  timestamp: 1727200905306
- conda: https://conda.anaconda.org/conda-forge/osx-arm64/libgrpc-1.65.5-h3d9cf25_0.conda
  sha256: a92096af0fa67bb03fe2d40dfb11e7746603842a78fddce9f06e3ced9d93b61e
  md5: b829a3509f5d89b21fa481ebc8edd953
  depends:
  - __osx >=11.0
  - c-ares >=1.33.1,<2.0a0
  - libabseil * cxx17*
  - libabseil >=20240722.0,<20240723.0a0
  - libcxx >=17
  - libprotobuf >=5.27.5,<5.27.6.0a0
  - libre2-11 >=2023.9.1
  - libzlib >=1.3.1,<2.0a0
  - openssl >=3.3.2,<4.0a0
  - re2
  constrains:
  - grpc-cpp =1.65.5
  license: Apache-2.0
  license_family: APACHE
  purls: []
  size: 4614162
  timestamp: 1727200966365
- conda: https://conda.anaconda.org/conda-forge/linux-64/libiconv-1.17-hd590300_2.conda
  sha256: 8ac2f6a9f186e76539439e50505d98581472fedb347a20e7d1f36429849f05c9
  md5: d66573916ffcf376178462f1b61c941e
  depends:
  - libgcc-ng >=12
  license: LGPL-2.1-only
  purls: []
  size: 705775
  timestamp: 1702682170569
- conda: https://conda.anaconda.org/conda-forge/osx-arm64/libiconv-1.17-h0d3ecfb_2.conda
  sha256: bc7de5097b97bcafcf7deaaed505f7ce02f648aac8eccc0d5a47cc599a1d0304
  md5: 69bda57310071cf6d2b86caf11573d2d
  license: LGPL-2.1-only
  purls: []
  size: 676469
  timestamp: 1702682458114
- conda: https://conda.anaconda.org/conda-forge/osx-arm64/libintl-0.22.5-h8414b35_3.conda
  sha256: 7c1d238d4333af385e594c89ebcb520caad7ed83a735c901099ec0970a87a891
  md5: 3b98ec32e91b3b59ad53dbb9c96dd334
  depends:
  - __osx >=11.0
  - libiconv >=1.17,<2.0a0
  license: LGPL-2.1-or-later
  purls: []
  size: 81171
  timestamp: 1723626968270
- conda: https://conda.anaconda.org/conda-forge/osx-arm64/libintl-devel-0.22.5-h8414b35_3.conda
  sha256: c9d1d4fdfb5775828e54bc9fb443b1a6de9319a04b81d1bac52c26114a763154
  md5: 271646de11b018c66e81eb4c4717b291
  depends:
  - __osx >=11.0
  - libiconv >=1.17,<2.0a0
  - libintl 0.22.5 h8414b35_3
  license: LGPL-2.1-or-later
  purls: []
  size: 38584
  timestamp: 1723627022409
- conda: https://conda.anaconda.org/conda-forge/linux-64/libjpeg-turbo-3.0.0-hd590300_1.conda
  sha256: b954e09b7e49c2f2433d6f3bb73868eda5e378278b0f8c1dd10a7ef090e14f2f
  md5: ea25936bb4080d843790b586850f82b8
  depends:
  - libgcc-ng >=12
  constrains:
  - jpeg <0.0.0a
  license: IJG AND BSD-3-Clause AND Zlib
  purls: []
  size: 618575
  timestamp: 1694474974816
- conda: https://conda.anaconda.org/conda-forge/osx-arm64/libjpeg-turbo-3.0.0-hb547adb_1.conda
  sha256: a42054eaa38e84fc1e5ab443facac4bbc9d1b6b6f23f54b7bf4f1eb687e1d993
  md5: 3ff1e053dc3a2b8e36b9bfa4256a58d1
  constrains:
  - jpeg <0.0.0a
  license: IJG AND BSD-3-Clause AND Zlib
  purls: []
  size: 547541
  timestamp: 1694475104253
- conda: https://conda.anaconda.org/conda-forge/linux-64/liblapack-3.9.0-25_linux64_openblas.conda
  build_number: 25
  sha256: 9d1ff017714edb2d84868f0f931a4a0e7c289a971062b2ac66cfc8145df7e20e
  md5: 4dc03a53fc69371a6158d0ed37214cd3
  depends:
  - libblas 3.9.0 25_linux64_openblas
  constrains:
  - liblapacke 3.9.0 25_linux64_openblas
  - libcblas 3.9.0 25_linux64_openblas
  - blas * openblas
  license: BSD-3-Clause
  license_family: BSD
  purls: []
  size: 15608
  timestamp: 1729642910812
- conda: https://conda.anaconda.org/conda-forge/osx-arm64/liblapack-3.9.0-25_osxarm64_openblas.conda
  build_number: 25
  sha256: fdd742407672a9af20e70764550cf18b3ab67f12e48bf04163b90492fbc401e7
  md5: 19bbddfec972d401838330453186108d
  depends:
  - libblas 3.9.0 25_osxarm64_openblas
  constrains:
  - blas * openblas
  - liblapacke 3.9.0 25_osxarm64_openblas
  - libcblas 3.9.0 25_osxarm64_openblas
  license: BSD-3-Clause
  license_family: BSD
  purls: []
  size: 15823
  timestamp: 1729643275943
- conda: https://conda.anaconda.org/conda-forge/linux-64/libllvm19-19.1.3-ha7bfdaf_0.conda
  sha256: 44502d37011472549367110a58ea78ff6c627f9436d1e4ebb5b34f80763dbf2a
  md5: 8bd654307c455162668cd66e36494000
  depends:
  - __glibc >=2.17,<3.0.a0
  - libgcc >=13
  - libstdcxx >=13
  - libxml2 >=2.13.4,<3.0a0
  - libzlib >=1.3.1,<2.0a0
  - zstd >=1.5.6,<1.6.0a0
  license: Apache-2.0 WITH LLVM-exception
  license_family: Apache
  purls: []
  size: 40124530
  timestamp: 1730301303455
- conda: https://conda.anaconda.org/conda-forge/linux-64/libnghttp2-1.64.0-h161d5f1_0.conda
  sha256: b0f2b3695b13a989f75d8fd7f4778e1c7aabe3b36db83f0fe80b2cd812c0e975
  md5: 19e57602824042dfd0446292ef90488b
  depends:
  - __glibc >=2.17,<3.0.a0
  - c-ares >=1.32.3,<2.0a0
  - libev >=4.33,<4.34.0a0
  - libev >=4.33,<5.0a0
  - libgcc >=13
  - libstdcxx >=13
  - libzlib >=1.3.1,<2.0a0
  - openssl >=3.3.2,<4.0a0
  license: MIT
  license_family: MIT
  purls: []
  size: 647599
  timestamp: 1729571887612
- conda: https://conda.anaconda.org/conda-forge/osx-arm64/libnghttp2-1.64.0-h6d7220d_0.conda
  sha256: 00cc685824f39f51be5233b54e19f45abd60de5d8847f1a56906f8936648b72f
  md5: 3408c02539cee5f1141f9f11450b6a51
  depends:
  - __osx >=11.0
  - c-ares >=1.34.2,<2.0a0
  - libcxx >=17
  - libev >=4.33,<4.34.0a0
  - libev >=4.33,<5.0a0
  - libzlib >=1.3.1,<2.0a0
  - openssl >=3.3.2,<4.0a0
  license: MIT
  license_family: MIT
  purls: []
  size: 566719
  timestamp: 1729572385640
- conda: https://conda.anaconda.org/conda-forge/linux-64/libnsl-2.0.1-hd590300_0.conda
  sha256: 26d77a3bb4dceeedc2a41bd688564fe71bf2d149fdcf117049970bc02ff1add6
  md5: 30fd6e37fe21f86f4bd26d6ee73eeec7
  depends:
  - libgcc-ng >=12
  license: LGPL-2.1-only
  license_family: GPL
  purls: []
  size: 33408
  timestamp: 1697359010159
- conda: https://conda.anaconda.org/conda-forge/linux-64/libntlm-1.4-h7f98852_1002.tar.bz2
  sha256: 63244b73156033ea3b7c2a1581526e79b4670349d64b15f645dcdb12de441d1a
  md5: e728e874159b042d92b90238a3cb0dc2
  depends:
  - libgcc-ng >=9.3.0
  license: LGPL-2.1-or-later
  purls: []
  size: 33201
  timestamp: 1609781914458
- conda: https://conda.anaconda.org/conda-forge/linux-64/libopenblas-0.3.28-pthreads_h94d23a6_0.conda
  sha256: 1e41a6d63e07be996238a1e840a426f86068956a45e0c0bb24e49a8dad9874c1
  md5: 9ebc9aedafaa2515ab247ff6bb509458
  depends:
  - __glibc >=2.17,<3.0.a0
  - libgcc-ng >=14
  - libgfortran-ng
  - libgfortran5 >=14.1.0
  constrains:
  - openblas >=0.3.28,<0.3.29.0a0
  license: BSD-3-Clause
  license_family: BSD
  purls: []
  size: 5572213
  timestamp: 1723932528810
- conda: https://conda.anaconda.org/conda-forge/osx-arm64/libopenblas-0.3.28-openmp_h517c56d_0.conda
  sha256: 43d69d072f1a3774994d31f9d3241cfa0f1c5560b536989020d7cde30fbef956
  md5: 9306fd5b6b39b2b7e13c1d50c3fee354
  depends:
  - __osx >=11.0
  - libgfortran 5.*
  - libgfortran5 >=12.3.0
  - llvm-openmp >=16.0.6
  constrains:
  - openblas >=0.3.28,<0.3.29.0a0
  license: BSD-3-Clause
  license_family: BSD
  purls: []
  size: 2934061
  timestamp: 1723931625423
- conda: https://conda.anaconda.org/conda-forge/linux-64/libopengl-1.7.0-ha4b6fd6_2.conda
  sha256: 215086c108d80349e96051ad14131b751d17af3ed2cb5a34edd62fa89bfe8ead
  md5: 7df50d44d4a14d6c31a2c54f2cd92157
  depends:
  - __glibc >=2.17,<3.0.a0
  - libglvnd 1.7.0 ha4b6fd6_2
  license: LicenseRef-libglvnd
  purls: []
  size: 50757
  timestamp: 1731330993524
- conda: https://conda.anaconda.org/conda-forge/linux-64/libparquet-18.0.0-h6bd9018_0_cpu.conda
  sha256: e6bc15680d5c0bad21d7292e1c1f1a6cd82c2226cba652df3f765f460e33e015
  md5: f9efb8ef19962dc9d87b29e667a13287
  depends:
  - __glibc >=2.17,<3.0.a0
  - libarrow 18.0.0 ha5db6c2_0_cpu
  - libgcc >=13
  - libstdcxx >=13
  - libthrift >=0.21.0,<0.21.1.0a0
  - openssl >=3.3.2,<4.0a0
  license: Apache-2.0
  license_family: APACHE
  purls: []
  size: 1212570
  timestamp: 1730155645262
- conda: https://conda.anaconda.org/conda-forge/osx-arm64/libparquet-18.0.0-hda0ea68_0_cpu.conda
  sha256: 2b691ea4f0150dd1abbbd0321d3ec92315be9ad07d1e9f575175f042fbdddbe1
  md5: b24b66fb60eacddddaa69532a7f37776
  depends:
  - __osx >=11.0
  - libarrow 18.0.0 h6fea68a_0_cpu
  - libcxx >=18
  - libthrift >=0.21.0,<0.21.1.0a0
  - openssl >=3.3.2,<4.0a0
  license: Apache-2.0
  license_family: APACHE
  purls: []
  size: 882091
  timestamp: 1730156351893
- conda: https://conda.anaconda.org/conda-forge/linux-64/libpciaccess-0.18-hd590300_0.conda
  sha256: c0a30ac74eba66ea76a4f0a39acc7833f5ed783a632ca3bb6665b2d81aabd2fb
  md5: 48f4330bfcd959c3cfb704d424903c82
  depends:
  - libgcc-ng >=12
  license: MIT
  license_family: MIT
  purls: []
  size: 28361
  timestamp: 1707101388552
- conda: https://conda.anaconda.org/conda-forge/linux-64/libpng-1.6.44-hadc24fc_0.conda
  sha256: e5b14f7a01c2db4362d8591f42f82f336ed48d5e4079e4d1f65d0c2a3637ea78
  md5: f4cc49d7aa68316213e4b12be35308d1
  depends:
  - __glibc >=2.17,<3.0.a0
  - libgcc >=13
  - libzlib >=1.3.1,<2.0a0
  license: zlib-acknowledgement
  purls: []
  size: 290661
  timestamp: 1726234747153
- conda: https://conda.anaconda.org/conda-forge/osx-arm64/libpng-1.6.44-hc14010f_0.conda
  sha256: 38f8759a3eb8060deabd4db41f0f023514d853e46ddcbd0ba21768fc4e563bb1
  md5: fb36e93f0ea6a6f5d2b99984f34b049e
  depends:
  - __osx >=11.0
  - libzlib >=1.3.1,<2.0a0
  license: zlib-acknowledgement
  purls: []
  size: 263385
  timestamp: 1726234714421
- conda: https://conda.anaconda.org/conda-forge/linux-64/libpq-17.0-h04577a9_4.conda
  sha256: 2f7e72e32f495cfb0492b8091d97dbe1c0700428fe167f3a781bb46e88dee4e5
  md5: 392cae2a58fbcb9db8c2147c6d6d1620
  depends:
  - __glibc >=2.17,<3.0.a0
  - icu >=75.1,<76.0a0
  - krb5 >=1.21.3,<1.22.0a0
  - libgcc >=13
  - openldap >=2.6.8,<2.7.0a0
  - openssl >=3.3.2,<4.0a0
  license: PostgreSQL
  purls: []
  size: 2602277
  timestamp: 1729085182543
- conda: https://conda.anaconda.org/conda-forge/linux-64/libprotobuf-5.27.5-h5b01275_2.conda
  sha256: 79ac9726cd0a1cb1ba335f7fc7ccac5f679a66d71d9553ca88a805b8787d55ce
  md5: 66ed3107adbdfc25ba70454ba11e6d1e
  depends:
  - __glibc >=2.17,<3.0.a0
  - libabseil * cxx17*
  - libabseil >=20240722.0,<20240723.0a0
  - libgcc >=13
  - libstdcxx >=13
  - libzlib >=1.3.1,<2.0a0
  license: BSD-3-Clause
  license_family: BSD
  purls: []
  size: 2940269
  timestamp: 1727424395109
- conda: https://conda.anaconda.org/conda-forge/osx-arm64/libprotobuf-5.27.5-h53f8970_2.conda
  sha256: 787d86c041c03d33b24e28df5f881f47c74c3fe9053b791f14616dc51f32a687
  md5: e9d021f82c48bb08b0b2c321b2f7778c
  depends:
  - __osx >=11.0
  - libabseil * cxx17*
  - libabseil >=20240722.0,<20240723.0a0
  - libcxx >=17
  - libzlib >=1.3.1,<2.0a0
  license: BSD-3-Clause
  license_family: BSD
  purls: []
  size: 2375066
  timestamp: 1727423411355
- conda: https://conda.anaconda.org/conda-forge/linux-64/libre2-11-2024.07.02-hbbce691_1.conda
  sha256: f8ad6a4f6d4fd54ebe3e5e712a01e663222fc57f49d16b6b8b10c30990dafb8f
  md5: 2124de47357b7a516c0a3efd8f88c143
  depends:
  - __glibc >=2.17,<3.0.a0
  - libabseil * cxx17*
  - libabseil >=20240722.0,<20240723.0a0
  - libgcc >=13
  - libstdcxx >=13
  constrains:
  - re2 2024.07.02.*
  license: BSD-3-Clause
  license_family: BSD
  purls: []
  size: 211096
  timestamp: 1728778964655
- conda: https://conda.anaconda.org/conda-forge/osx-arm64/libre2-11-2024.07.02-h2348fd5_1.conda
  sha256: 6facca42cfc85a05b33e484a8b0df7857cc092db34806946d022270098d8d20f
  md5: 5a7065309a66097738be6a06fd04b7ef
  depends:
  - __osx >=11.0
  - libabseil * cxx17*
  - libabseil >=20240722.0,<20240723.0a0
  - libcxx >=17
  constrains:
  - re2 2024.07.02.*
  license: BSD-3-Clause
  license_family: BSD
  purls: []
  size: 165956
  timestamp: 1728779107218
- conda: https://conda.anaconda.org/conda-forge/linux-64/librsvg-2.58.4-hc0ffecb_0.conda
  sha256: fda3197ffb24512e719d55defa02f9f70286038e56cad8c1d580ed6460f417fa
  md5: 83f045969988f5c7a65f3950b95a8b35
  depends:
  - __glibc >=2.17,<3.0.a0
  - cairo >=1.18.0,<2.0a0
  - freetype >=2.12.1,<3.0a0
  - gdk-pixbuf >=2.42.12,<3.0a0
  - harfbuzz >=9.0.0,<10.0a0
  - libgcc >=13
  - libglib >=2.80.3,<3.0a0
  - libpng >=1.6.43,<1.7.0a0
  - libxml2 >=2.12.7,<3.0a0
  - pango >=1.54.0,<2.0a0
  constrains:
  - __glibc >=2.17
  license: LGPL-2.1-or-later
  purls: []
  size: 6390511
  timestamp: 1726227212382
- conda: https://conda.anaconda.org/conda-forge/osx-arm64/librsvg-2.58.4-h40956f1_0.conda
  sha256: 88cd8603a6fe6c3299e9cd0a81f5e38cf431d20b7d3e2e6642c8a41113ede6db
  md5: 27c333944e11caae7bc3a35178d32ac5
  depends:
  - __osx >=11.0
  - cairo >=1.18.0,<2.0a0
  - gdk-pixbuf >=2.42.12,<3.0a0
  - libglib >=2.80.3,<3.0a0
  - libxml2 >=2.12.7,<3.0a0
  - pango >=1.54.0,<2.0a0
  constrains:
  - __osx >=11.0
  license: LGPL-2.1-or-later
  purls: []
  size: 4688893
  timestamp: 1726228099207
- conda: https://conda.anaconda.org/conda-forge/linux-64/libsecret-0.18.8-h329b89f_2.tar.bz2
  sha256: c3ffd1ff0d2fa1626a4270ee50a687d25424e8812024d92f88445a2ac9f13931
  md5: 9d6698e3c9585a75156d86f7ef229093
  depends:
  - libgcc-ng >=12
  - libgcrypt >=1.10.1,<2.0a0
  - libglib >=2.70.2,<3.0a0
  license: LGPL-2.1-or-later
  license_family: LGPL
  purls: []
  size: 1398836
  timestamp: 1654835261435
- conda: https://conda.anaconda.org/conda-forge/osx-arm64/libsecret-0.18.8-h2b036b6_2.tar.bz2
  sha256: 1a86748681f1435763d981ec965e87c4bb281c5e463cd80c82a2841d3553be89
  md5: ce9e56544d99ec53cf73839b9d61216e
  depends:
  - gettext >=0.19.8.1,<1.0a0
  - libgcrypt >=1.10.1,<2.0a0
  - libglib >=2.70.2,<3.0a0
  license: LGPL-2.1-or-later
  license_family: LGPL
  purls: []
  size: 15745
  timestamp: 1654835690653
- conda: https://conda.anaconda.org/conda-forge/linux-64/libsodium-1.0.20-h4ab18f5_0.conda
  sha256: 0105bd108f19ea8e6a78d2d994a6d4a8db16d19a41212070d2d1d48a63c34161
  md5: a587892d3c13b6621a6091be690dbca2
  depends:
  - libgcc-ng >=12
  license: ISC
  purls: []
  size: 205978
  timestamp: 1716828628198
- conda: https://conda.anaconda.org/conda-forge/osx-arm64/libsodium-1.0.20-h99b78c6_0.conda
  sha256: fade8223e1e1004367d7101dd17261003b60aa576df6d7802191f8972f7470b1
  md5: a7ce36e284c5faaf93c220dfc39e3abd
  depends:
  - __osx >=11.0
  license: ISC
  purls: []
  size: 164972
  timestamp: 1716828607917
- conda: https://conda.anaconda.org/conda-forge/linux-64/libsqlite-3.47.0-hadc24fc_1.conda
  sha256: 8a9aadf996a2399f65b679c6e7f29139d5059f699c63e6d7b50e20db10c00508
  md5: b6f02b52a174e612e89548f4663ce56a
  depends:
  - __glibc >=2.17,<3.0.a0
  - libgcc >=13
  - libzlib >=1.3.1,<2.0a0
  license: Unlicense
  purls: []
  size: 875349
  timestamp: 1730208050020
- conda: https://conda.anaconda.org/conda-forge/osx-arm64/libsqlite-3.47.0-hbaaea75_1.conda
  sha256: 5a96caa566c11e5a5ebdcdb86a0759a7fb27d3c5f42e6a0fd0d6023c1e935d9e
  md5: 07a14fbe439eef078cc479deca321161
  depends:
  - __osx >=11.0
  - libzlib >=1.3.1,<2.0a0
  license: Unlicense
  purls: []
  size: 837683
  timestamp: 1730208293578
- conda: https://conda.anaconda.org/conda-forge/linux-64/libssh2-1.11.0-h0841786_0.conda
  sha256: 50e47fd9c4f7bf841a11647ae7486f65220cfc988ec422a4475fe8d5a823824d
  md5: 1f5a58e686b13bcfde88b93f547d23fe
  depends:
  - libgcc-ng >=12
  - libzlib >=1.2.13,<2.0.0a0
  - openssl >=3.1.1,<4.0a0
  license: BSD-3-Clause
  license_family: BSD
  purls: []
  size: 271133
  timestamp: 1685837707056
- conda: https://conda.anaconda.org/conda-forge/osx-arm64/libssh2-1.11.0-h7a5bd25_0.conda
  sha256: bb57d0c53289721fff1eeb3103a1c6a988178e88d8a8f4345b0b91a35f0e0015
  md5: 029f7dc931a3b626b94823bc77830b01
  depends:
  - libzlib >=1.2.13,<2.0.0a0
  - openssl >=3.1.1,<4.0a0
  license: BSD-3-Clause
  license_family: BSD
  purls: []
  size: 255610
  timestamp: 1685837894256
- conda: https://conda.anaconda.org/conda-forge/linux-64/libstdcxx-14.2.0-hc0a3c3a_1.conda
  sha256: 4661af0eb9bdcbb5fb33e5d0023b001ad4be828fccdcc56500059d56f9869462
  md5: 234a5554c53625688d51062645337328
  depends:
  - libgcc 14.2.0 h77fa898_1
  license: GPL-3.0-only WITH GCC-exception-3.1
  license_family: GPL
  purls: []
  size: 3893695
  timestamp: 1729027746910
- conda: https://conda.anaconda.org/conda-forge/linux-64/libstdcxx-ng-14.2.0-h4852527_1.conda
  sha256: 25bb30b827d4f6d6f0522cc0579e431695503822f144043b93c50237017fffd8
  md5: 8371ac6457591af2cf6159439c1fd051
  depends:
  - libstdcxx 14.2.0 hc0a3c3a_1
  license: GPL-3.0-only WITH GCC-exception-3.1
  license_family: GPL
  purls: []
  size: 54105
  timestamp: 1729027780628
- conda: https://conda.anaconda.org/conda-forge/linux-64/libthrift-0.21.0-h0e7cc3e_0.conda
  sha256: ebb395232973c18745b86c9a399a4725b2c39293c9a91b8e59251be013db42f0
  md5: dcb95c0a98ba9ff737f7ae482aef7833
  depends:
  - __glibc >=2.17,<3.0.a0
  - libevent >=2.1.12,<2.1.13.0a0
  - libgcc >=13
  - libstdcxx >=13
  - libzlib >=1.3.1,<2.0a0
  - openssl >=3.3.2,<4.0a0
  license: Apache-2.0
  license_family: APACHE
  purls: []
  size: 425773
  timestamp: 1727205853307
- conda: https://conda.anaconda.org/conda-forge/osx-arm64/libthrift-0.21.0-h64651cc_0.conda
  sha256: 7a6c7d5f58cbbc2ccd6493b4b821639fdb0701b9b04c737a949e8cb6adf1c9ad
  md5: 7ce2bd2f650f8c31ad7ba4c7bfea61b7
  depends:
  - __osx >=11.0
  - libcxx >=17
  - libevent >=2.1.12,<2.1.13.0a0
  - libzlib >=1.3.1,<2.0a0
  - openssl >=3.3.2,<4.0a0
  license: Apache-2.0
  license_family: APACHE
  purls: []
  size: 324342
  timestamp: 1727206096912
- conda: https://conda.anaconda.org/conda-forge/linux-64/libtiff-4.7.0-he137b08_1.conda
  sha256: 9890121db85f6ef463fe12eb04ef1471176e3ef3b5e2d62e8d6dac713df00df4
  md5: 63872517c98aa305da58a757c443698e
  depends:
  - __glibc >=2.17,<3.0.a0
  - lerc >=4.0.0,<5.0a0
  - libdeflate >=1.22,<1.23.0a0
  - libgcc >=13
  - libjpeg-turbo >=3.0.0,<4.0a0
  - libstdcxx >=13
  - libwebp-base >=1.4.0,<2.0a0
  - libzlib >=1.3.1,<2.0a0
  - xz >=5.2.6,<6.0a0
  - zstd >=1.5.6,<1.6.0a0
  license: HPND
  purls: []
  size: 428156
  timestamp: 1728232228989
- conda: https://conda.anaconda.org/conda-forge/osx-arm64/libtiff-4.7.0-hfce79cd_1.conda
  sha256: 97ba24c74750b6e731b3fe0d2a751cda6148b4937d2cc3f72d43bf7b3885c39d
  md5: b9abf45f7c64caf3303725f1aa0e9a4d
  depends:
  - __osx >=11.0
  - lerc >=4.0.0,<5.0a0
  - libcxx >=17
  - libdeflate >=1.22,<1.23.0a0
  - libjpeg-turbo >=3.0.0,<4.0a0
  - libwebp-base >=1.4.0,<2.0a0
  - libzlib >=1.3.1,<2.0a0
  - xz >=5.2.6,<6.0a0
  - zstd >=1.5.6,<1.6.0a0
  license: HPND
  purls: []
  size: 366323
  timestamp: 1728232400072
- conda: https://conda.anaconda.org/conda-forge/linux-64/libutf8proc-2.8.0-h166bdaf_0.tar.bz2
  sha256: 49082ee8d01339b225f7f8c60f32a2a2c05fe3b16f31b554b4fb2c1dea237d1c
  md5: ede4266dc02e875fe1ea77b25dd43747
  depends:
  - libgcc-ng >=12
  license: MIT
  license_family: MIT
  purls: []
  size: 101070
  timestamp: 1667316029302
- conda: https://conda.anaconda.org/conda-forge/osx-arm64/libutf8proc-2.8.0-h1a8c8d9_0.tar.bz2
  sha256: a3faddac08efd930fa3a1cc254b5053b4ed9428c49a888d437bf084d403c931a
  md5: f8c9c41a122ab3abdf8943b13f4957ee
  license: MIT
  license_family: MIT
  purls: []
  size: 103492
  timestamp: 1667316405233
- conda: https://conda.anaconda.org/conda-forge/linux-64/libuuid-2.38.1-h0b41bf4_0.conda
  sha256: 787eb542f055a2b3de553614b25f09eefb0a0931b0c87dbcce6efdfd92f04f18
  md5: 40b61aab5c7ba9ff276c41cfffe6b80b
  depends:
  - libgcc-ng >=12
  license: BSD-3-Clause
  license_family: BSD
  purls: []
  size: 33601
  timestamp: 1680112270483
- conda: https://conda.anaconda.org/conda-forge/linux-64/libwebp-base-1.4.0-hd590300_0.conda
  sha256: 49bc5f6b1e11cb2babf2a2a731d1a680a5e08a858280876a779dbda06c78c35f
  md5: b26e8aa824079e1be0294e7152ca4559
  depends:
  - libgcc-ng >=12
  constrains:
  - libwebp 1.4.0
  license: BSD-3-Clause
  license_family: BSD
  purls: []
  size: 438953
  timestamp: 1713199854503
- conda: https://conda.anaconda.org/conda-forge/osx-arm64/libwebp-base-1.4.0-h93a5062_0.conda
  sha256: 0d4bad713a512d79bfeb4d61821f447afab8b0792aca823f505ce6b195e9fde5
  md5: c0af0edfebe780b19940e94871f1a765
  constrains:
  - libwebp 1.4.0
  license: BSD-3-Clause
  license_family: BSD
  purls: []
  size: 287750
  timestamp: 1713200194013
- conda: https://conda.anaconda.org/conda-forge/linux-64/libxcb-1.17.0-h8a09558_0.conda
  sha256: 666c0c431b23c6cec6e492840b176dde533d48b7e6fb8883f5071223433776aa
  md5: 92ed62436b625154323d40d5f2f11dd7
  depends:
  - __glibc >=2.17,<3.0.a0
  - libgcc >=13
  - pthread-stubs
  - xorg-libxau >=1.0.11,<2.0a0
  - xorg-libxdmcp
  license: MIT
  license_family: MIT
  purls: []
  size: 395888
  timestamp: 1727278577118
- conda: https://conda.anaconda.org/conda-forge/osx-arm64/libxcb-1.17.0-hdb1d25a_0.conda
  sha256: bd3816218924b1e43b275863e21a3e13a5db4a6da74cca8e60bc3c213eb62f71
  md5: af523aae2eca6dfa1c8eec693f5b9a79
  depends:
  - __osx >=11.0
  - pthread-stubs
  - xorg-libxau >=1.0.11,<2.0a0
  - xorg-libxdmcp
  license: MIT
  license_family: MIT
  purls: []
  size: 323658
  timestamp: 1727278733917
- conda: https://conda.anaconda.org/conda-forge/linux-64/libxcrypt-4.4.36-hd590300_1.conda
  sha256: 6ae68e0b86423ef188196fff6207ed0c8195dd84273cb5623b85aa08033a410c
  md5: 5aa797f8787fe7a17d1b0821485b5adc
  depends:
  - libgcc-ng >=12
  license: LGPL-2.1-or-later
  purls: []
  size: 100393
  timestamp: 1702724383534
- conda: https://conda.anaconda.org/conda-forge/linux-64/libxkbcommon-1.7.0-h2c5496b_1.conda
  sha256: 6804c2a7062d10de6f159f7106dc45ebccc8d42bfb925f7919e26e567fa6da6b
  md5: e2eaefa4de2b7237af7c907b8bbc760a
  depends:
  - libgcc-ng >=12
  - libstdcxx-ng >=12
  - libxcb >=1.16,<2.0.0a0
  - libxml2 >=2.12.7,<3.0a0
  - xkeyboard-config
  - xorg-libxau >=1.0.11,<2.0a0
  license: MIT/X11 Derivative
  license_family: MIT
  purls: []
  size: 593336
  timestamp: 1718819935698
- conda: https://conda.anaconda.org/conda-forge/linux-64/libxml2-2.13.4-hb346dea_2.conda
  sha256: a111cb7f2deb6e20ebb475e8426ce5291451476f55f0dec6c220aa51e5a5784f
  md5: 69b90b70c434b916abf5a1d5ee5d55fb
  depends:
  - __glibc >=2.17,<3.0.a0
  - icu >=75.1,<76.0a0
  - libgcc >=13
  - libiconv >=1.17,<2.0a0
  - libzlib >=1.3.1,<2.0a0
  - xz >=5.2.6,<6.0a0
  license: MIT
  license_family: MIT
  purls: []
  size: 690019
  timestamp: 1730355770718
- conda: https://conda.anaconda.org/conda-forge/osx-arm64/libxml2-2.13.4-h8424949_2.conda
  sha256: 51048cd9d4d7ab3ab440bac01d1db8193ae1bd3e9502cdf6792a69c792fec2e5
  md5: 3f0764c38bc02720231d49d6035531f2
  depends:
  - __osx >=11.0
  - icu >=75.1,<76.0a0
  - libiconv >=1.17,<2.0a0
  - libzlib >=1.3.1,<2.0a0
  - xz >=5.2.6,<6.0a0
  license: MIT
  license_family: MIT
  purls: []
  size: 572400
  timestamp: 1730356085177
- conda: https://conda.anaconda.org/conda-forge/linux-64/libxslt-1.1.39-h76b75d6_0.conda
  sha256: 684e9b67ef7b9ca0ca993762eeb39705ec58e2e7f958555c758da7ef416db9f3
  md5: e71f31f8cfb0a91439f2086fc8aa0461
  depends:
  - libgcc-ng >=12
  - libxml2 >=2.12.1,<3.0.0a0
  license: MIT
  license_family: MIT
  purls: []
  size: 254297
  timestamp: 1701628814990
- conda: https://conda.anaconda.org/conda-forge/linux-64/libzlib-1.3.1-hb9d3cd8_2.conda
  sha256: d4bfe88d7cb447768e31650f06257995601f89076080e76df55e3112d4e47dc4
  md5: edb0dca6bc32e4f4789199455a1dbeb8
  depends:
  - __glibc >=2.17,<3.0.a0
  - libgcc >=13
  constrains:
  - zlib 1.3.1 *_2
  license: Zlib
  license_family: Other
  purls: []
  size: 60963
  timestamp: 1727963148474
- conda: https://conda.anaconda.org/conda-forge/osx-arm64/libzlib-1.3.1-h8359307_2.conda
  sha256: ce34669eadaba351cd54910743e6a2261b67009624dbc7daeeafdef93616711b
  md5: 369964e85dc26bfe78f41399b366c435
  depends:
  - __osx >=11.0
  constrains:
  - zlib 1.3.1 *_2
  license: Zlib
  license_family: Other
  purls: []
  size: 46438
  timestamp: 1727963202283
- conda: https://conda.anaconda.org/conda-forge/osx-arm64/llvm-openmp-19.1.3-hb52a8e5_0.conda
  sha256: 49a8940e727aa82ee034fa9a60b3fcababec41b3192d955772aab635a5374b82
  md5: dd695d23e78d1ca4fecce969b1e1db61
  depends:
  - __osx >=11.0
  constrains:
  - openmp 19.1.3|19.1.3.*
  license: Apache-2.0 WITH LLVM-exception
  purls: []
  size: 280488
  timestamp: 1730364082380
- conda: https://conda.anaconda.org/conda-forge/linux-64/lz4-c-1.9.4-hcb278e6_0.conda
  sha256: 1b4c105a887f9b2041219d57036f72c4739ab9e9fe5a1486f094e58c76b31f5f
  md5: 318b08df404f9c9be5712aaa5a6f0bb0
  depends:
  - libgcc-ng >=12
  - libstdcxx-ng >=12
  license: BSD-2-Clause
  license_family: BSD
  purls: []
  size: 143402
  timestamp: 1674727076728
- conda: https://conda.anaconda.org/conda-forge/osx-arm64/lz4-c-1.9.4-hb7217d7_0.conda
  sha256: fc343b8c82efe40819b986e29ba748366514e5ab94a1e1138df195af5f45fa24
  md5: 45505bec548634f7d05e02fb25262cb9
  depends:
  - libcxx >=14.0.6
  license: BSD-2-Clause
  license_family: BSD
  purls: []
  size: 141188
  timestamp: 1674727268278
- conda: https://conda.anaconda.org/conda-forge/linux-64/lzo-2.10-hd590300_1001.conda
  sha256: 88433b98a9dd9da315400e7fb9cd5f70804cb17dca8b1c85163a64f90f584126
  md5: ec7398d21e2651e0dcb0044d03b9a339
  depends:
  - libgcc-ng >=12
  license: GPL-2.0-or-later
  license_family: GPL2
  purls: []
  size: 171416
  timestamp: 1713515738503
- conda: https://conda.anaconda.org/conda-forge/osx-arm64/lzo-2.10-h93a5062_1001.conda
  sha256: b68160b0a8ec374cea12de7afb954ca47419cdc300358232e19cec666d60b929
  md5: 915996063a7380c652f83609e970c2a7
  license: GPL-2.0-or-later
  license_family: GPL2
  purls: []
  size: 131447
  timestamp: 1713516009610
- pypi: https://files.pythonhosted.org/packages/48/05/734952810be7e11f7d871f227c8ddc27907c23d76d15faff83845b960ede/manylog-0.1.0-py3-none-any.whl
  name: manylog
  version: 0.1.0
  sha256: d1728c103d422d5853aaaddc1bd8ff3cbe50757f7290c9312907caacbcf1f271
  requires_dist:
  - progress-api>=0.1.0a5
  - pyzmq
  - typing-extensions~=4.11
  - msgpack==1.*
  - setuptools>=64 ; extra == 'dev'
  - setuptools-scm>=8 ; extra == 'dev'
  - wheel ; extra == 'dev'
  - build==1.* ; extra == 'dev'
  - ruff>=0.2 ; extra == 'dev'
  - pyright ; extra == 'dev'
  - copier==9.* ; extra == 'dev'
  - unbeheader~=1.3 ; extra == 'dev'
  - ipython ; extra == 'dev'
  - pyproject2conda ; extra == 'dev'
  - sphinx-autobuild ; extra == 'dev'
  - msgpack-types ; extra == 'dev'
  - sphinx>=4.2 ; extra == 'doc'
  - sphinxext-opengraph>=0.5 ; extra == 'doc'
  - furo ; extra == 'doc'
  - pytest>=7 ; extra == 'test'
  - pytest-cov>=2.12 ; extra == 'test'
  - coverage>=5 ; extra == 'test'
  requires_python: '>=3.10'
- conda: https://conda.anaconda.org/conda-forge/noarch/markdown-it-py-3.0.0-pyhd8ed1ab_0.conda
  sha256: c041b0eaf7a6af3344d5dd452815cdc148d6284fec25a4fa3f4263b3a021e962
  md5: 93a8e71256479c62074356ef6ebf501b
  depends:
  - mdurl >=0.1,<1
  - python >=3.8
  license: MIT
  license_family: MIT
  purls:
  - pkg:pypi/markdown-it-py?source=hash-mapping
  size: 64356
  timestamp: 1686175179621
- conda: https://conda.anaconda.org/conda-forge/linux-64/markupsafe-3.0.2-py311h2dc5d0c_0.conda
  sha256: 364a0d55abc4c60bc575c81a4acc9e98ea27565147d4d4dc672bad4b2d069710
  md5: 15e4dadd59e93baad7275249f10b9472
  depends:
  - __glibc >=2.17,<3.0.a0
  - libgcc >=13
  - python >=3.11,<3.12.0a0
  - python_abi 3.11.* *_cp311
  constrains:
  - jinja2 >=3.0.0
  license: BSD-3-Clause
  license_family: BSD
  purls:
  - pkg:pypi/markupsafe?source=hash-mapping
  size: 25591
  timestamp: 1729351519326
- conda: https://conda.anaconda.org/conda-forge/osx-arm64/markupsafe-3.0.2-py311h56c23cb_0.conda
  sha256: 74bbdf6dbfe561026fed5c7d5c1a123e6dff0fedc5bc7ed0c6e9037c95ca96d7
  md5: be48a4cc178a91af3b1ccd58c14efde2
  depends:
  - __osx >=11.0
  - python >=3.11,<3.12.0a0
  - python >=3.11,<3.12.0a0 *_cpython
  - python_abi 3.11.* *_cp311
  constrains:
  - jinja2 >=3.0.0
  license: BSD-3-Clause
  license_family: BSD
  purls:
  - pkg:pypi/markupsafe?source=hash-mapping
  size: 25180
  timestamp: 1729351536390
- conda: https://conda.anaconda.org/conda-forge/linux-64/matplotlib-3.9.2-py311h38be061_2.conda
  sha256: 887bdf8f0b4c001c9a96e163032efdc11e4de36d68cdc3aa7a6c3ca18cc888f0
  md5: 713b57fc1ebd395598f709a26c2d27fd
  depends:
  - matplotlib-base >=3.9.2,<3.9.3.0a0
  - pyside6 >=6.7.2
  - python >=3.11,<3.12.0a0
  - python_abi 3.11.* *_cp311
  - tornado >=5
  license: PSF-2.0
  license_family: PSF
  purls: []
  size: 16787
  timestamp: 1731025345618
- conda: https://conda.anaconda.org/conda-forge/osx-arm64/matplotlib-3.9.2-py311ha1ab1f8_2.conda
  sha256: f622d0b4dad661c64593c8642379d3d5895e8952dad8f7780e873f0d839fab38
  md5: 79700d72e2a219fca397f238e10b3a90
  depends:
  - matplotlib-base >=3.9.2,<3.9.3.0a0
  - python >=3.11,<3.12.0a0
  - python_abi 3.11.* *_cp311
  - tornado >=5
  license: PSF-2.0
  license_family: PSF
  purls: []
  size: 16967
  timestamp: 1731025485043
- conda: https://conda.anaconda.org/conda-forge/linux-64/matplotlib-base-3.9.2-py311h2b939e6_2.conda
  sha256: 92fd9a8c19130064daba8b95bde172c77cbb6105cd7bc928bb0b1174c4a1faec
  md5: 2e8401a7780e33e9ca76034d0ed24c3c
  depends:
  - __glibc >=2.17,<3.0.a0
  - certifi >=2020.06.20
  - contourpy >=1.0.1
  - cycler >=0.10
  - fonttools >=4.22.0
  - freetype >=2.12.1,<3.0a0
  - kiwisolver >=1.3.1
  - libgcc >=13
  - libstdcxx >=13
  - numpy >=1.19,<3
  - numpy >=1.23
  - packaging >=20.0
  - pillow >=8
  - pyparsing >=2.3.1
  - python >=3.11,<3.12.0a0
  - python-dateutil >=2.7
  - python_abi 3.11.* *_cp311
  - qhull >=2020.2,<2020.3.0a0
  - tk >=8.6.13,<8.7.0a0
  license: PSF-2.0
  license_family: PSF
  purls:
  - pkg:pypi/matplotlib?source=hash-mapping
  size: 8014605
  timestamp: 1731025323671
- conda: https://conda.anaconda.org/conda-forge/osx-arm64/matplotlib-base-3.9.2-py311hbe3227e_2.conda
  sha256: bf2f04ad5d57b2042eb58fe1f969e4b263e8edcee971396005aa4dbb39ceab14
  md5: 2c4e7ee255a37a3dc2ab9ee684b407f4
  depends:
  - __osx >=11.0
  - certifi >=2020.06.20
  - contourpy >=1.0.1
  - cycler >=0.10
  - fonttools >=4.22.0
  - freetype >=2.12.1,<3.0a0
  - kiwisolver >=1.3.1
  - libcxx >=17
  - numpy >=1.19,<3
  - numpy >=1.23
  - packaging >=20.0
  - pillow >=8
  - pyparsing >=2.3.1
  - python >=3.11,<3.12.0a0
  - python >=3.11,<3.12.0a0 *_cpython
  - python-dateutil >=2.7
  - python_abi 3.11.* *_cp311
  - qhull >=2020.2,<2020.3.0a0
  license: PSF-2.0
  license_family: PSF
  purls:
  - pkg:pypi/matplotlib?source=hash-mapping
  size: 7902037
  timestamp: 1731025458642
- conda: https://conda.anaconda.org/conda-forge/noarch/matplotlib-inline-0.1.7-pyhd8ed1ab_0.conda
  sha256: 7ea68676ea35fbb095420bbcc1c82c4767b8be7bb56abb6989b7f89d957a3bab
  md5: 779345c95648be40d22aaa89de7d4254
  depends:
  - python >=3.6
  - traitlets
  license: BSD-3-Clause
  license_family: BSD
  purls:
  - pkg:pypi/matplotlib-inline?source=hash-mapping
  size: 14599
  timestamp: 1713250613726
- conda: https://conda.anaconda.org/conda-forge/noarch/mdurl-0.1.2-pyhd8ed1ab_0.conda
  sha256: 64073dfb6bb429d52fff30891877b48c7ec0f89625b1bf844905b66a81cce6e1
  md5: 776a8dd9e824f77abac30e6ef43a8f7a
  depends:
  - python >=3.6
  license: MIT
  license_family: MIT
  purls:
  - pkg:pypi/mdurl?source=hash-mapping
  size: 14680
  timestamp: 1704317789138
- conda: https://conda.anaconda.org/conda-forge/noarch/mistune-3.0.2-pyhd8ed1ab_0.conda
  sha256: f95cb70007e3cc2ba44e17c29a056b499e6dadf08746706d0c817c8e2f47e05c
  md5: 5cbee699846772cc939bef23a0d524ed
  depends:
  - python >=3.7
  license: BSD-3-Clause
  license_family: BSD
  purls:
  - pkg:pypi/mistune?source=hash-mapping
  size: 66022
  timestamp: 1698947249750
- conda: https://conda.anaconda.org/conda-forge/noarch/msal-1.31.0-pyhd8ed1ab_0.conda
  sha256: dcac9d2936aa21b2cc8b1985ee1fe13f2d34ebb4d6985712546526d7fc04abcb
  md5: 29423703af5f8e9f7b5da824d83ec510
  depends:
  - cryptography <46,>=2.5
  - pyjwt <3,>=1.0.0
  - python >=3.6
  - requests <3,>=2.0.0
  license: MIT
  license_family: MIT
  purls:
  - pkg:pypi/msal?source=hash-mapping
  size: 90148
  timestamp: 1725675440930
- conda: https://conda.anaconda.org/conda-forge/linux-64/msal_extensions-1.1.0-py311h38be061_1.conda
  sha256: f76d975d0e0dec67b28e06980f29f3382fea7feb00e45b64814519e62bef4cc2
  md5: 047c793abcbe8de03b70ad3d4b545098
  depends:
  - libsecret
  - msal >=0.4.1,<2.0
  - packaging
  - portalocker >=1.6,<3.0
  - pygobject >=3,<4
  - python >=3.11,<3.12.0a0
  - python_abi 3.11.* *_cp311
  license: MIT
  license_family: MIT
  purls:
  - pkg:pypi/msal-extensions?source=hash-mapping
  size: 38437
  timestamp: 1706838532427
- conda: https://conda.anaconda.org/conda-forge/osx-arm64/msal_extensions-1.1.0-py311h267d04e_1.conda
  sha256: 098965934e9cd61297a78d0d772701e6324b29a400db853bc48bbe2413ce1227
  md5: efd6ba916dd98c67c79433d2ca0832b1
  depends:
  - libsecret
  - msal >=0.4.1,<2.0
  - packaging
  - portalocker >=1.6,<3.0
  - pygobject >=3,<4
  - python >=3.11,<3.12.0a0
  - python >=3.11,<3.12.0a0 *_cpython
  - python_abi 3.11.* *_cp311
  license: MIT
  license_family: MIT
  purls:
  - pkg:pypi/msal-extensions?source=hash-mapping
  size: 38939
  timestamp: 1706838788613
- pypi: https://files.pythonhosted.org/packages/42/ae/d3adea9bb4a1342763556078b5765e666f8fdf242e00f3f6657380920972/msgpack-1.1.0-cp311-cp311-macosx_11_0_arm64.whl
  name: msgpack
  version: 1.1.0
  sha256: 6ad622bf7756d5a497d5b6836e7fc3752e2dd6f4c648e24b1803f6048596f701
  requires_python: '>=3.8'
- pypi: https://files.pythonhosted.org/packages/a8/a1/ad7b84b91ab5a324e707f4c9761633e357820b011a01e34ce658c1dda7cc/msgpack-1.1.0-cp311-cp311-manylinux_2_17_x86_64.manylinux2014_x86_64.whl
  name: msgpack
  version: 1.1.0
  sha256: 5e1da8f11a3dd397f0a32c76165cf0c4eb95b31013a94f6ecc0b280c05c91b59
  requires_python: '>=3.8'
- conda: https://conda.anaconda.org/conda-forge/linux-64/multidict-6.1.0-py311h2dc5d0c_1.conda
  sha256: a7216675325306e3efe30d7036c53379eb391517792d051d738027bc3740aad5
  md5: 5384f857bd8b0fc3a62ce1ece858c89f
  depends:
  - __glibc >=2.17,<3.0.a0
  - libgcc >=13
  - python >=3.11,<3.12.0a0
  - python_abi 3.11.* *_cp311
  license: Apache-2.0
  license_family: APACHE
  purls:
  - pkg:pypi/multidict?source=hash-mapping
  size: 63150
  timestamp: 1729065611493
- conda: https://conda.anaconda.org/conda-forge/osx-arm64/multidict-6.1.0-py311h30e7462_1.conda
  sha256: 9e7beeeef3c13e000e2e9dab38dff3a5284a8c8665019be149db50b4eff9a340
  md5: ff4227ea49745aeddbf45edef09036bc
  depends:
  - __osx >=11.0
  - python >=3.11,<3.12.0a0
  - python >=3.11,<3.12.0a0 *_cpython
  - python_abi 3.11.* *_cp311
  license: Apache-2.0
  license_family: APACHE
  purls:
  - pkg:pypi/multidict?source=hash-mapping
  size: 56769
  timestamp: 1729065684471
- conda: https://conda.anaconda.org/conda-forge/noarch/munkres-1.1.4-pyh9f0ad1d_0.tar.bz2
  sha256: f86fb22b58e93d04b6f25e0d811b56797689d598788b59dcb47f59045b568306
  md5: 2ba8498c1018c1e9c61eb99b973dfe19
  depends:
  - python
  license: Apache-2.0
  license_family: Apache
  purls:
  - pkg:pypi/munkres?source=hash-mapping
  size: 12452
  timestamp: 1600387789153
- conda: https://conda.anaconda.org/conda-forge/linux-64/mysql-common-9.0.1-h266115a_2.conda
  sha256: bf0c230c35ca70e2c98530eb064a99f0c4d4596793a0be3ca8a3cbd92094ef82
  md5: 85c0dc0bcd110c998b01856975486ee7
  depends:
  - __glibc >=2.17,<3.0.a0
  - libgcc >=13
  - libstdcxx >=13
  - openssl >=3.3.2,<4.0a0
  license: GPL-2.0-or-later
  license_family: GPL
  purls: []
  size: 649443
  timestamp: 1729804130603
- conda: https://conda.anaconda.org/conda-forge/linux-64/mysql-libs-9.0.1-he0572af_2.conda
  sha256: e376189cd11304f4089971b372dac8a1cbbab6eacda8ca978ead2c220d16b8a4
  md5: 57a9e7ee3c0840d3c8c9012473978629
  depends:
  - __glibc >=2.17,<3.0.a0
  - libgcc >=13
  - libstdcxx >=13
  - libzlib >=1.3.1,<2.0a0
  - mysql-common 9.0.1 h266115a_2
  - openssl >=3.3.2,<4.0a0
  - zstd >=1.5.6,<1.6.0a0
  license: GPL-2.0-or-later
  license_family: GPL
  purls: []
  size: 1372671
  timestamp: 1729804203990
- conda: https://conda.anaconda.org/conda-forge/noarch/nbclient-0.10.0-pyhd8ed1ab_0.conda
  sha256: 589d72d36d61a23b39d6fff2c488f93e29e20de4fc6f5d315b5f2c16e81028bf
  md5: 15b51397e0fe8ea7d7da60d83eb76ebc
  depends:
  - jupyter_client >=6.1.12
  - jupyter_core >=4.12,!=5.0.*
  - nbformat >=5.1
  - python >=3.8
  - traitlets >=5.4
  license: BSD-3-Clause
  license_family: BSD
  purls:
  - pkg:pypi/nbclient?source=hash-mapping
  size: 27851
  timestamp: 1710317767117
- conda: https://conda.anaconda.org/conda-forge/noarch/nbconvert-core-7.16.4-pyhd8ed1ab_1.conda
  sha256: 074d858c5808e0a832acc0da37cd70de1565e8d6e17a62d5a11b3902b5e78319
  md5: e2d2abb421c13456a9a9f80272fdf543
  depends:
  - beautifulsoup4
  - bleach
  - defusedxml
  - entrypoints >=0.2.2
  - jinja2 >=3.0
  - jupyter_core >=4.7
  - jupyterlab_pygments
  - markupsafe >=2.0
  - mistune >=2.0.3,<4
  - nbclient >=0.5.0
  - nbformat >=5.1
  - packaging
  - pandocfilters >=1.4.1
  - pygments >=2.4.1
  - python >=3.8
  - tinycss2
  - traitlets >=5.0
  constrains:
  - nbconvert =7.16.4=*_1
  - pandoc >=2.9.2,<4.0.0
  license: BSD-3-Clause
  license_family: BSD
  purls:
  - pkg:pypi/nbconvert?source=hash-mapping
  size: 189599
  timestamp: 1718135529468
- conda: https://conda.anaconda.org/conda-forge/noarch/nbformat-5.10.4-pyhd8ed1ab_0.conda
  sha256: 36fe73da4d37bc7ac2d1540526ecd294fbd09acda04e096181ab8f1ccd2b464c
  md5: 0b57b5368ab7fc7cdc9e3511fa867214
  depends:
  - jsonschema >=2.6
  - jupyter_core >=4.12,!=5.0.*
  - python >=3.8
  - python-fastjsonschema >=2.15
  - traitlets >=5.1
  license: BSD-3-Clause
  license_family: BSD
  purls:
  - pkg:pypi/nbformat?source=hash-mapping
  size: 101232
  timestamp: 1712239122969
- conda: https://conda.anaconda.org/conda-forge/linux-64/ncurses-6.5-he02047a_1.conda
  sha256: 6a1d5d8634c1a07913f1c525db6455918cbc589d745fac46d9d6e30340c8731a
  md5: 70caf8bb6cf39a0b6b7efc885f51c0fe
  depends:
  - __glibc >=2.17,<3.0.a0
  - libgcc-ng >=12
  license: X11 AND BSD-3-Clause
  purls: []
  size: 889086
  timestamp: 1724658547447
- conda: https://conda.anaconda.org/conda-forge/osx-arm64/ncurses-6.5-h7bae524_1.conda
  sha256: 27d0b9ff78ad46e1f3a6c96c479ab44beda5f96def88e2fe626e0a49429d8afc
  md5: cb2b0ea909b97b3d70cd3921d1445e1a
  depends:
  - __osx >=11.0
  license: X11 AND BSD-3-Clause
  purls: []
  size: 802321
  timestamp: 1724658775723
- conda: https://conda.anaconda.org/conda-forge/noarch/nest-asyncio-1.6.0-pyhd8ed1ab_0.conda
  sha256: 30db21d1f7e59b3408b831a7e0417b83b53ee6223afae56482c5f26da3ceb49a
  md5: 6598c056f64dc8800d40add25e4e2c34
  depends:
  - python >=3.5
  license: BSD-2-Clause
  license_family: BSD
  purls:
  - pkg:pypi/nest-asyncio?source=hash-mapping
  size: 11638
  timestamp: 1705850780510
- conda: https://conda.anaconda.org/conda-forge/noarch/networkx-3.4.2-pyhd8ed1ab_1.conda
  sha256: ad3ac7c22d4f68a5a50ae584ae259af91fbf96f688bf2955750bbdb61bb88fc1
  md5: 1d4c088869f206413c59acdd309908b7
  depends:
  - python >=3.10
  constrains:
  - scipy >=1.10,!=1.11.0,!=1.11.1
  - matplotlib >=3.7
  - pandas >=2.0
  - numpy >=1.24
  license: BSD-3-Clause
  license_family: BSD
  purls:
  - pkg:pypi/networkx?source=hash-mapping
  size: 1198024
  timestamp: 1730311574645
- conda: https://conda.anaconda.org/conda-forge/noarch/notebook-7.2.2-pyhd8ed1ab_0.conda
  sha256: 613242d5151a4d70438bb2d65041c509e4376b7e18c06c3795c52a18176e41dc
  md5: c4d5a58f43ce9ffa430e6ecad6c30a42
  depends:
  - jupyter_server >=2.4.0,<3
  - jupyterlab >=4.2.0,<4.3
  - jupyterlab_server >=2.27.1,<3
  - notebook-shim >=0.2,<0.3
  - python >=3.8
  - tornado >=6.2.0
  license: BSD-3-Clause
  license_family: BSD
  purls:
  - pkg:pypi/notebook?source=hash-mapping
  size: 3904930
  timestamp: 1724861465900
- conda: https://conda.anaconda.org/conda-forge/noarch/notebook-shim-0.2.4-pyhd8ed1ab_0.conda
  sha256: 9b5fdef9ebe89222baa9da2796ebe7bc02ec6c5a1f61327b651d6b92cf9a0230
  md5: 3d85618e2c97ab896b5b5e298d32b5b3
  depends:
  - jupyter_server >=1.8,<3
  - python >=3.7
  license: BSD-3-Clause
  license_family: BSD
  purls:
  - pkg:pypi/notebook-shim?source=hash-mapping
  size: 16880
  timestamp: 1707957948029
- conda: https://conda.anaconda.org/conda-forge/linux-64/numpy-2.1.2-py311h71ddf71_0.conda
  sha256: da4c6cf1a51afc95aeeecf403cd1efbaed0ab19567d59a3e2e316313073476e4
  md5: 4e72b55892331ada8fbcf5954df582f2
  depends:
  - __glibc >=2.17,<3.0.a0
  - libblas >=3.9.0,<4.0a0
  - libcblas >=3.9.0,<4.0a0
  - libgcc >=13
  - liblapack >=3.9.0,<4.0a0
  - libstdcxx >=13
  - python >=3.11,<3.12.0a0
  - python_abi 3.11.* *_cp311
  constrains:
  - numpy-base <0a0
  license: BSD-3-Clause
  license_family: BSD
  purls:
  - pkg:pypi/numpy?source=hash-mapping
  size: 9099547
  timestamp: 1728240501130
- conda: https://conda.anaconda.org/conda-forge/osx-arm64/numpy-2.1.2-py311h6de8079_0.conda
  sha256: ae7d50683de4c56404c0ce847cd00c5f1b74dfabe03253382cc5330c08259294
  md5: cb63c4873246766bb2cc99ec5f1441ff
  depends:
  - __osx >=11.0
  - libblas >=3.9.0,<4.0a0
  - libcblas >=3.9.0,<4.0a0
  - libcxx >=17
  - liblapack >=3.9.0,<4.0a0
  - python >=3.11,<3.12.0a0
  - python >=3.11,<3.12.0a0 *_cpython
  - python_abi 3.11.* *_cp311
  constrains:
  - numpy-base <0a0
  license: BSD-3-Clause
  license_family: BSD
  purls:
  - pkg:pypi/numpy?source=hash-mapping
  size: 7089720
  timestamp: 1728240512722
- conda: https://conda.anaconda.org/conda-forge/noarch/omegaconf-2.3.0-pyhd8ed1ab_0.conda
  sha256: df806841be847e5287b22b6ae7f380874f81ea51f1b51ae14a570f3385c7b133
  md5: 23cc056834cab53849b91f78d6ee3ea0
  depends:
  - antlr-python-runtime 4.9.*
  - python >=3.7
  - pyyaml >=5.1.0
  - typing_extensions
  license: BSD-3-Clause
  license_family: BSD
  purls:
  - pkg:pypi/omegaconf?source=hash-mapping
  size: 166453
  timestamp: 1670575519562
- conda: https://conda.anaconda.org/conda-forge/linux-64/openjpeg-2.5.2-h488ebb8_0.conda
  sha256: 5600a0b82df042bd27d01e4e687187411561dfc11cc05143a08ce29b64bf2af2
  md5: 7f2e286780f072ed750df46dc2631138
  depends:
  - libgcc-ng >=12
  - libpng >=1.6.43,<1.7.0a0
  - libstdcxx-ng >=12
  - libtiff >=4.6.0,<4.8.0a0
  - libzlib >=1.2.13,<2.0.0a0
  license: BSD-2-Clause
  license_family: BSD
  purls: []
  size: 341592
  timestamp: 1709159244431
- conda: https://conda.anaconda.org/conda-forge/osx-arm64/openjpeg-2.5.2-h9f1df11_0.conda
  sha256: 472d6eaffc1996e6af35ec8e91c967f472a536a470079bfa56383cc0dbf4d463
  md5: 5029846003f0bc14414b9128a1f7c84b
  depends:
  - libcxx >=16
  - libpng >=1.6.43,<1.7.0a0
  - libtiff >=4.6.0,<4.8.0a0
  - libzlib >=1.2.13,<2.0.0a0
  license: BSD-2-Clause
  license_family: BSD
  purls: []
  size: 316603
  timestamp: 1709159627299
- conda: https://conda.anaconda.org/conda-forge/linux-64/openldap-2.6.8-hedd0468_0.conda
  sha256: 902652f7a106caa6ea9db2c44118078e23a499bf091ce8ea01d8498c156e8219
  md5: dcd0ed5147d8876b0848a552b416ce76
  depends:
  - cyrus-sasl >=2.1.27,<3.0a0
  - krb5 >=1.21.2,<1.22.0a0
  - libgcc-ng >=12
  - libstdcxx-ng >=12
  - openssl >=3.3.0,<4.0a0
  license: OLDAP-2.8
  license_family: BSD
  purls: []
  size: 780492
  timestamp: 1716377814828
- conda: https://conda.anaconda.org/conda-forge/linux-64/openssl-3.3.2-hb9d3cd8_0.conda
  sha256: cee91036686419f6dd6086902acf7142b4916e1c4ba042e9ca23e151da012b6d
  md5: 4d638782050ab6faa27275bed57e9b4e
  depends:
  - __glibc >=2.17,<3.0.a0
  - ca-certificates
  - libgcc >=13
  license: Apache-2.0
  license_family: Apache
  purls: []
  size: 2891789
  timestamp: 1725410790053
- conda: https://conda.anaconda.org/conda-forge/osx-arm64/openssl-3.3.2-h8359307_0.conda
  sha256: 940fa01c4dc6152158fe8943e05e55a1544cab639df0994e3b35937839e4f4d1
  md5: 1773ebccdc13ec603356e8ff1db9e958
  depends:
  - __osx >=11.0
  - ca-certificates
  license: Apache-2.0
  license_family: Apache
  purls: []
  size: 2882450
  timestamp: 1725410638874
- conda: https://conda.anaconda.org/conda-forge/linux-64/orc-2.0.2-h690cf93_1.conda
  sha256: ce023f259ffd93b4678cc582fc4b15a8a991a7b8edd9def8b6838bf7e7962bec
  md5: 0044701dd48af57d3d5467a704ef9ebd
  depends:
  - __glibc >=2.17,<3.0.a0
  - libgcc >=13
  - libprotobuf >=5.27.5,<5.27.6.0a0
  - libstdcxx >=13
  - libzlib >=1.3.1,<2.0a0
  - lz4-c >=1.9.3,<1.10.0a0
  - snappy >=1.2.1,<1.3.0a0
  - tzdata
  - zstd >=1.5.6,<1.6.0a0
  license: Apache-2.0
  license_family: Apache
  purls: []
  size: 1184634
  timestamp: 1727242386732
- conda: https://conda.anaconda.org/conda-forge/osx-arm64/orc-2.0.2-h4a9587e_1.conda
  sha256: ee0100b8b449be287d24fffce69444232a47142ca95bbc3d0cdc38ede9d690fb
  md5: 47749df556fda8cc1848804bf6011645
  depends:
  - __osx >=11.0
  - libcxx >=17
  - libprotobuf >=5.27.5,<5.27.6.0a0
  - libzlib >=1.3.1,<2.0a0
  - lz4-c >=1.9.3,<1.10.0a0
  - snappy >=1.2.1,<1.3.0a0
  - tzdata
  - zstd >=1.5.6,<1.6.0a0
  license: Apache-2.0
  license_family: Apache
  purls: []
  size: 445128
  timestamp: 1727242589123
- conda: https://conda.anaconda.org/conda-forge/linux-64/orjson-3.10.10-py311h9e33e62_0.conda
  sha256: 3c2addde7d9773093b081cb1e8a70f505934fa9b69a3898d257ff231856ecf2e
  md5: 85b9355bae1f7b69648c33213fab6fd7
  depends:
  - __glibc >=2.17,<3.0.a0
  - libgcc >=13
  - python >=3.11,<3.12.0a0
  - python_abi 3.11.* *_cp311
  constrains:
  - __glibc >=2.17
  license: Apache-2.0
  license_family: Apache
  purls:
  - pkg:pypi/orjson?source=hash-mapping
  size: 310413
  timestamp: 1729643776074
- conda: https://conda.anaconda.org/conda-forge/osx-arm64/orjson-3.10.10-py311h124505c_0.conda
  sha256: 0c7d7197598660f60bbe28d96925c53c5397820f3ddab2c318d70d1bf1a70211
  md5: 0539c4dfb711132ce14b6df060ebea4a
  depends:
  - __osx >=11.0
  - python >=3.11,<3.12.0a0
  - python >=3.11,<3.12.0a0 *_cpython
  - python_abi 3.11.* *_cp311
  constrains:
  - __osx >=11.0
  license: Apache-2.0
  license_family: Apache
  purls:
  - pkg:pypi/orjson?source=hash-mapping
  size: 271994
  timestamp: 1729644129075
- conda: https://conda.anaconda.org/conda-forge/noarch/overrides-7.7.0-pyhd8ed1ab_0.conda
  sha256: 5e238e5e646414d517a13f6786c7227206ace58271e3ef63f6adca4d6a4c2839
  md5: 24fba5a9d161ad8103d4e84c0e1a3ed4
  depends:
  - python >=3.6
  - typing_utils
  license: Apache-2.0
  license_family: APACHE
  purls:
  - pkg:pypi/overrides?source=hash-mapping
  size: 30232
  timestamp: 1706394723472
- conda: https://conda.anaconda.org/conda-forge/noarch/packaging-24.1-pyhd8ed1ab_0.conda
  sha256: 36aca948219e2c9fdd6d80728bcc657519e02f06c2703d8db3446aec67f51d81
  md5: cbe1bb1f21567018ce595d9c2be0f0db
  depends:
  - python >=3.8
  license: Apache-2.0
  license_family: APACHE
  purls:
  - pkg:pypi/packaging?source=hash-mapping
  size: 50290
  timestamp: 1718189540074
- conda: https://conda.anaconda.org/conda-forge/linux-64/pandas-2.2.3-py311h7db5c69_1.conda
  sha256: dce121d3838996b77b810ca9097cc17068552075c761408a9b2eb788cf8fd1b0
  md5: 643f8cb35133eb1be4919fb953f0a25f
  depends:
  - __glibc >=2.17,<3.0.a0
  - libgcc >=13
  - libstdcxx >=13
  - numpy >=1.19,<3
  - numpy >=1.22.4
  - python >=3.11,<3.12.0a0
  - python-dateutil >=2.8.1
  - python-tzdata >=2022a
  - python_abi 3.11.* *_cp311
  - pytz >=2020.1,<2024.2
  license: BSD-3-Clause
  license_family: BSD
  purls:
  - pkg:pypi/pandas?source=hash-mapping
  size: 15695466
  timestamp: 1726879158862
- conda: https://conda.anaconda.org/conda-forge/osx-arm64/pandas-2.2.3-py311h9cb3ce9_1.conda
  sha256: 0a08027b25e4f6034d7733c7366f44283246d61cb82d1721f8789d50ebfef287
  md5: 9ffa9dee175c76e68ea5de5aa1168d83
  depends:
  - __osx >=11.0
  - libcxx >=17
  - numpy >=1.19,<3
  - numpy >=1.22.4
  - python >=3.11,<3.12.0a0
  - python >=3.11,<3.12.0a0 *_cpython
  - python-dateutil >=2.8.1
  - python-tzdata >=2022a
  - python_abi 3.11.* *_cp311
  - pytz >=2020.1,<2024.2
  license: BSD-3-Clause
  license_family: BSD
  purls:
  - pkg:pypi/pandas?source=hash-mapping
  size: 14807397
  timestamp: 1726879116250
- conda: https://conda.anaconda.org/conda-forge/noarch/pandocfilters-1.5.0-pyhd8ed1ab_0.tar.bz2
  sha256: 2bb9ba9857f4774b85900c2562f7e711d08dd48e2add9bee4e1612fbee27e16f
  md5: 457c2c8c08e54905d6954e79cb5b5db9
  depends:
  - python !=3.0,!=3.1,!=3.2,!=3.3
  license: BSD-3-Clause
  license_family: BSD
  purls:
  - pkg:pypi/pandocfilters?source=hash-mapping
  size: 11627
  timestamp: 1631603397334
- conda: https://conda.anaconda.org/conda-forge/linux-64/pango-1.54.0-h4c5309f_1.conda
  sha256: d362237be82d5a0d532fe66ec8d68018c3b2a9705bad6d73c2b63dae2970da02
  md5: 7df02e445367703cd87a574046e3a6f0
  depends:
  - cairo >=1.18.0,<2.0a0
  - fontconfig >=2.14.2,<3.0a0
  - fonts-conda-ecosystem
  - freetype >=2.12.1,<3.0a0
  - fribidi >=1.0.10,<2.0a0
  - harfbuzz >=9.0.0,<10.0a0
  - libgcc-ng >=12
  - libglib >=2.80.2,<3.0a0
  - libpng >=1.6.43,<1.7.0a0
  license: LGPL-2.1-or-later
  purls: []
  size: 447117
  timestamp: 1719839527713
- conda: https://conda.anaconda.org/conda-forge/osx-arm64/pango-1.54.0-h9ee27a3_2.conda
  sha256: cfa2d11204bb75f6fbcfe1ff0cc1f6e4fc01185bf07b8eee8f698bfbd3702a79
  md5: af2a2118261adf2d7a350d6767b450f2
  depends:
  - __osx >=11.0
  - cairo >=1.18.0,<2.0a0
  - fontconfig >=2.14.2,<3.0a0
  - fonts-conda-ecosystem
  - freetype >=2.12.1,<3.0a0
  - fribidi >=1.0.10,<2.0a0
  - harfbuzz >=9.0.0,<10.0a0
  - libglib >=2.80.3,<3.0a0
  - libpng >=1.6.43,<1.7.0a0
  license: LGPL-2.1-or-later
  purls: []
  size: 417224
  timestamp: 1723832458095
- conda: https://conda.anaconda.org/conda-forge/noarch/parso-0.8.4-pyhd8ed1ab_0.conda
  sha256: bfe404eebb930cc41782d34f8fc04c0388ea692eeebe2c5fc28df8ec8d4d61ae
  md5: 81534b420deb77da8833f2289b8d47ac
  depends:
  - python >=3.6
  license: MIT
  license_family: MIT
  purls:
  - pkg:pypi/parso?source=hash-mapping
  size: 75191
  timestamp: 1712320447201
- conda: https://conda.anaconda.org/conda-forge/linux-64/pathlib2-2.3.7.post1-py311h38be061_4.conda
  sha256: 72ffd621efdd53ffe837fae359170a9d5fe0daece3722f6ca6fc0e72dc110745
  md5: 8b81c63b94c8bc4c0cfdd7f068672ecf
  depends:
  - python >=3.11,<3.12.0a0
  - python_abi 3.11.* *_cp311
  - six >=1.13.0
  license: MIT
  license_family: MIT
  purls:
  - pkg:pypi/pathlib2?source=hash-mapping
  size: 50473
  timestamp: 1725350249393
- conda: https://conda.anaconda.org/conda-forge/osx-arm64/pathlib2-2.3.7.post1-py311h267d04e_4.conda
  sha256: 1e3ae14967226143e83942f30f3b9dd5d28b1e3559d53c0ca800ab4cf24ff5b1
  md5: eadc39bb1005aea96de0761c2eac84ca
  depends:
  - python >=3.11,<3.12.0a0
  - python >=3.11,<3.12.0a0 *_cpython
  - python_abi 3.11.* *_cp311
  - six >=1.13.0
  license: MIT
  license_family: MIT
  purls:
  - pkg:pypi/pathlib2?source=hash-mapping
  size: 50909
  timestamp: 1725350329120
- conda: https://conda.anaconda.org/conda-forge/noarch/pathspec-0.12.1-pyhd8ed1ab_0.conda
  sha256: 4e534e66bfe8b1e035d2169d0e5b185450546b17e36764272863e22e0370be4d
  md5: 17064acba08d3686f1135b5ec1b32b12
  depends:
  - python >=3.7
  license: MPL-2.0
  license_family: MOZILLA
  purls:
  - pkg:pypi/pathspec?source=hash-mapping
  size: 41173
  timestamp: 1702250135032
<<<<<<< HEAD
- kind: conda
  name: patsy
  version: 1.0.1
  build: pyhff2d567_0
  subdir: noarch
  noarch: python
  url: https://conda.anaconda.org/conda-forge/noarch/patsy-1.0.1-pyhff2d567_0.conda
  sha256: f1ec4bb1e70f18518f70df64728b162d0d5ef3c0ed68296d913c27f5bab7a84b
  md5: a97b9c7586cedcf4a0a158ef3479975c
  depends:
  - numpy >=1.4.0
  - python >=3.9
  license: BSD-2-Clause AND PSF-2.0
  license_family: BSD
  purls:
  - pkg:pypi/patsy?source=hash-mapping
  size: 186599
  timestamp: 1731432296481
- kind: conda
  name: pcre2
  version: '10.44'
  build: h297a79d_2
  build_number: 2
  subdir: osx-arm64
  url: https://conda.anaconda.org/conda-forge/osx-arm64/pcre2-10.44-h297a79d_2.conda
  sha256: 83153c7d8fd99cab33c92ce820aa7bfed0f1c94fc57010cf227b6e3c50cb7796
  md5: 147c83e5e44780c7492998acbacddf52
=======
- conda: https://conda.anaconda.org/conda-forge/noarch/patsy-1.0.1-pyhff2d567_0.conda
  sha256: f1ec4bb1e70f18518f70df64728b162d0d5ef3c0ed68296d913c27f5bab7a84b
  md5: a97b9c7586cedcf4a0a158ef3479975c
>>>>>>> a084002d
  depends:
  - numpy >=1.4.0
  - python >=3.9
  license: BSD-2-Clause AND PSF-2.0
  license_family: BSD
  purls:
  - pkg:pypi/patsy?source=hash-mapping
  size: 186599
  timestamp: 1731432296481
- conda: https://conda.anaconda.org/conda-forge/linux-64/pcre2-10.44-hba22ea6_2.conda
  sha256: 1087716b399dab91cc9511d6499036ccdc53eb29a288bebcb19cf465c51d7c0d
  md5: df359c09c41cd186fffb93a2d87aa6f5
  depends:
  - __glibc >=2.17,<3.0.a0
  - bzip2 >=1.0.8,<2.0a0
  - libgcc-ng >=12
  - libzlib >=1.3.1,<2.0a0
  license: BSD-3-Clause
  license_family: BSD
  purls: []
  size: 952308
  timestamp: 1723488734144
- conda: https://conda.anaconda.org/conda-forge/osx-arm64/pcre2-10.44-h297a79d_2.conda
  sha256: 83153c7d8fd99cab33c92ce820aa7bfed0f1c94fc57010cf227b6e3c50cb7796
  md5: 147c83e5e44780c7492998acbacddf52
  depends:
  - __osx >=11.0
  - bzip2 >=1.0.8,<2.0a0
  - libzlib >=1.3.1,<2.0a0
  license: BSD-3-Clause
  license_family: BSD
  purls: []
  size: 618973
  timestamp: 1723488853807
- conda: https://conda.anaconda.org/conda-forge/noarch/pexpect-4.9.0-pyhd8ed1ab_0.conda
  sha256: 90a09d134a4a43911b716d4d6eb9d169238aff2349056f7323d9db613812667e
  md5: 629f3203c99b32e0988910c93e77f3b6
  depends:
  - ptyprocess >=0.5
  - python >=3.7
  license: ISC
  purls:
  - pkg:pypi/pexpect?source=hash-mapping
  size: 53600
  timestamp: 1706113273252
- conda: https://conda.anaconda.org/conda-forge/noarch/pickleshare-0.7.5-py_1003.tar.bz2
  sha256: a1ed1a094dd0d1b94a09ed85c283a0eb28943f2e6f22161fb45e128d35229738
  md5: 415f0ebb6198cc2801c73438a9fb5761
  depends:
  - python >=3
  license: MIT
  license_family: MIT
  purls:
  - pkg:pypi/pickleshare?source=hash-mapping
  size: 9332
  timestamp: 1602536313357
- conda: https://conda.anaconda.org/conda-forge/linux-64/pillow-11.0.0-py311h49e9ac3_0.conda
  sha256: f0f792596ae99cba01f829d064058b1e99ca84080fc89f72d925bfe473cfc1b6
  md5: 2bd3d0f839ec0d1eaca817c9d1feb7c2
  depends:
  - __glibc >=2.17,<3.0.a0
  - freetype >=2.12.1,<3.0a0
  - lcms2 >=2.16,<3.0a0
  - libgcc >=13
  - libjpeg-turbo >=3.0.0,<4.0a0
  - libtiff >=4.7.0,<4.8.0a0
  - libwebp-base >=1.4.0,<2.0a0
  - libxcb >=1.17.0,<2.0a0
  - libzlib >=1.3.1,<2.0a0
  - openjpeg >=2.5.2,<3.0a0
  - python >=3.11,<3.12.0a0
  - python_abi 3.11.* *_cp311
  - tk >=8.6.13,<8.7.0a0
  license: HPND
  purls:
  - pkg:pypi/pillow?source=hash-mapping
  size: 42421065
  timestamp: 1729065780130
- conda: https://conda.anaconda.org/conda-forge/osx-arm64/pillow-11.0.0-py311h3894ae9_0.conda
  sha256: 6d5307fed000e6b72b98d54dd1fea7b155f9a6453476a937522b89dde7b3d673
  md5: a9a4adae1c4178f50ac3d1fd5d64bb85
  depends:
  - __osx >=11.0
  - freetype >=2.12.1,<3.0a0
  - lcms2 >=2.16,<3.0a0
  - libjpeg-turbo >=3.0.0,<4.0a0
  - libtiff >=4.7.0,<4.8.0a0
  - libwebp-base >=1.4.0,<2.0a0
  - libxcb >=1.17.0,<2.0a0
  - libzlib >=1.3.1,<2.0a0
  - openjpeg >=2.5.2,<3.0a0
  - python >=3.11,<3.12.0a0
  - python >=3.11,<3.12.0a0 *_cpython
  - python_abi 3.11.* *_cp311
  - tk >=8.6.13,<8.7.0a0
  license: HPND
  purls:
  - pkg:pypi/pillow?source=hash-mapping
  size: 41856994
  timestamp: 1729066060042
- conda: https://conda.anaconda.org/conda-forge/noarch/pip-24.3.1-pyh8b19718_0.conda
  sha256: 499313e72e20225f84c2e9690bbaf5b952c8d7e0bf34b728278538f766b81628
  md5: 5dd546fe99b44fda83963d15f84263b7
  depends:
  - python >=3.8,<3.13.0a0
  - setuptools
  - wheel
  license: MIT
  license_family: MIT
  purls:
  - pkg:pypi/pip?source=hash-mapping
  size: 1243168
  timestamp: 1730203795600
- conda: https://conda.anaconda.org/conda-forge/linux-64/pixman-0.43.2-h59595ed_0.conda
  sha256: 366d28e2a0a191d6c535e234741e0cd1d94d713f76073d8af4a5ccb2a266121e
  md5: 71004cbf7924e19c02746ccde9fd7123
  depends:
  - libgcc-ng >=12
  - libstdcxx-ng >=12
  license: MIT
  license_family: MIT
  purls: []
  size: 386826
  timestamp: 1706549500138
- conda: https://conda.anaconda.org/conda-forge/osx-arm64/pixman-0.43.4-hebf3989_0.conda
  sha256: df0ba2710ccdea5c909b63635529797f6eb3635b6fb77ae9cb2f183d08818409
  md5: 0308c68e711cd295aaa026a4f8c4b1e5
  depends:
  - libcxx >=16
  license: MIT
  license_family: MIT
  purls: []
  size: 198755
  timestamp: 1709239846651
- conda: https://conda.anaconda.org/conda-forge/noarch/pkgutil-resolve-name-1.3.10-pyhd8ed1ab_1.conda
  sha256: fecf95377134b0e8944762d92ecf7b0149c07d8186fb5db583125a2705c7ea0a
  md5: 405678b942f2481cecdb3e010f4925d9
  depends:
  - python >=3.6
  license: MIT AND PSF-2.0
  purls:
  - pkg:pypi/pkgutil-resolve-name?source=hash-mapping
  size: 10778
  timestamp: 1694617398467
- conda: https://conda.anaconda.org/conda-forge/noarch/platformdirs-3.11.0-pyhd8ed1ab_0.conda
  sha256: b3d809ff5a18ee8514bba8bc05a23b4cdf1758090a18a2cf742af38aed405144
  md5: 8f567c0a74aa44cf732f15773b4083b0
  depends:
  - python >=3.7
  - typing-extensions >=4.6.3
  license: MIT
  license_family: MIT
  purls:
  - pkg:pypi/platformdirs?source=hash-mapping
  size: 19985
  timestamp: 1696272419779
- conda: https://conda.anaconda.org/conda-forge/linux-64/portalocker-2.10.1-py311h38be061_1.conda
  sha256: 99772d17df3532c6402c082ce44157248408c6c8e1988cea0d20e7d290983eb2
  md5: 97ff82e6dc9fc505bec6e64a4e0683f8
  depends:
  - python >=3.11,<3.12.0a0
  - python_abi 3.11.* *_cp311
  license: PSF-2.0
  license_family: PSF
  purls:
  - pkg:pypi/portalocker?source=hash-mapping
  size: 45447
  timestamp: 1728931819616
- conda: https://conda.anaconda.org/conda-forge/osx-arm64/portalocker-2.10.1-py311h267d04e_1.conda
  sha256: 96e4f6073a7aed0857d063447735338005cfeba75713d476b4c4ea14af56dbd3
  md5: 437ec94b975ff14162c8ae6d0a4adc0a
  depends:
  - python >=3.11,<3.12.0a0
  - python >=3.11,<3.12.0a0 *_cpython
  - python_abi 3.11.* *_cp311
  license: PSF-2.0
  license_family: PSF
  purls:
  - pkg:pypi/portalocker?source=hash-mapping
  size: 46020
  timestamp: 1728931943947
- conda: https://conda.anaconda.org/conda-forge/noarch/prefixed-0.9.0-pyhd8ed1ab_0.conda
  sha256: e0f4c8ac356d19380632616fa2f878aa87c661b29562ac970ac58c2d6b317f0a
  md5: 48121088db2ba49d1c3d0804eb589730
  depends:
  - python >=2.7,!=3.0,!=3.1,!=3.2,!=3.3,!=3.4,<4
  license: MPL-2.0
  license_family: MOZILLA
  purls:
  - pkg:pypi/prefixed?source=hash-mapping
  size: 18192
  timestamp: 1725320870356
- pypi: https://files.pythonhosted.org/packages/36/ed/0544f3fa46c257f0076688a6b522457dafcac1a70d3446ccd192a15b4b56/progress_api-0.1.0-py3-none-any.whl
  name: progress-api
  version: 0.1.0
  sha256: 7201ede86be953ef48d5d43e0edfc20c762d446e4fabc68ba531b9662c894fe4
  requires_dist:
  - setuptools>=64 ; extra == 'dev'
  - setuptools-scm>=8 ; extra == 'dev'
  - build==1.* ; extra == 'dev'
  - ruff>=0.2 ; extra == 'dev'
  - pyright ; extra == 'dev'
  - copier==9.* ; extra == 'dev'
  - unbeheader~=1.3 ; extra == 'dev'
  - ipython ; extra == 'dev'
  - pyproject2conda ; extra == 'dev'
  - sphinx-autobuild ; extra == 'dev'
  - enlighten==1.* ; extra == 'dev'
  - tqdm==4.* ; extra == 'dev'
  - sphinx>=4.2 ; extra == 'doc'
  - sphinxext-opengraph>=0.5 ; extra == 'doc'
  - furo ; extra == 'doc'
  - enlighten ; extra == 'doc'
  - tqdm ; extra == 'doc'
  - pytest>=7 ; extra == 'test'
  requires_python: '>=3.10'
- conda: https://conda.anaconda.org/conda-forge/noarch/prometheus_client-0.21.0-pyhd8ed1ab_0.conda
  sha256: 01f0c3dd00081637ed920a922b17bcc8ed49608404ee466ced806856e671f6b9
  md5: 07e9550ddff45150bfc7da146268e165
  depends:
  - python >=3.8
  license: Apache-2.0
  license_family: Apache
  purls:
  - pkg:pypi/prometheus-client?source=hash-mapping
  size: 49024
  timestamp: 1726902073034
- conda: https://conda.anaconda.org/conda-forge/noarch/prompt-toolkit-3.0.48-pyha770c72_0.conda
  sha256: 44e4e6108d425a666856a52d1523e5d70890256a8920bb0dcd3d55cc750f3207
  md5: 4c05134c48b6a74f33bbb9938e4a115e
  depends:
  - python >=3.7
  - wcwidth
  constrains:
  - prompt_toolkit 3.0.48
  license: BSD-3-Clause
  license_family: BSD
  purls:
  - pkg:pypi/prompt-toolkit?source=hash-mapping
  size: 270271
  timestamp: 1727341744544
- conda: https://conda.anaconda.org/conda-forge/noarch/prompt_toolkit-3.0.48-hd8ed1ab_0.conda
  sha256: a26eed22badba036b35b8f0a3cc4d17130d7e43c80d3aa258b465dd7d69362a0
  md5: 60a2aeff42b5d629d45cc1be38ec1c5d
  depends:
  - prompt-toolkit >=3.0.48,<3.0.49.0a0
  license: BSD-3-Clause
  license_family: BSD
  purls: []
  size: 6664
  timestamp: 1727341747447
- conda: https://conda.anaconda.org/conda-forge/linux-64/propcache-0.2.0-py311h9ecbd09_2.conda
  sha256: bc2fbbc3f494884b62f288db2f6d53f57a9a1129cc95138780abdb783c487bc4
  md5: 85a56dd3b692fb5435de1e901354b5b8
  depends:
  - __glibc >=2.17,<3.0.a0
  - libgcc >=13
  - python >=3.11,<3.12.0a0
  - python_abi 3.11.* *_cp311
  license: Apache-2.0
  license_family: APACHE
  purls:
  - pkg:pypi/propcache?source=hash-mapping
  size: 53716
  timestamp: 1728545855994
- conda: https://conda.anaconda.org/conda-forge/osx-arm64/propcache-0.2.0-py311h460d6c5_2.conda
  sha256: 7e6a656b09d494f0623c8bd0969195d1cd3f62a2ab5a2474a667c88e21cca971
  md5: 8fb75727dfbab541ece9542718cc30f4
  depends:
  - __osx >=11.0
  - python >=3.11,<3.12.0a0
  - python >=3.11,<3.12.0a0 *_cpython
  - python_abi 3.11.* *_cp311
  license: Apache-2.0
  license_family: APACHE
  purls:
  - pkg:pypi/propcache?source=hash-mapping
  size: 48222
  timestamp: 1728546126843
- conda: https://conda.anaconda.org/conda-forge/linux-64/psutil-6.1.0-py311h9ecbd09_0.conda
  sha256: 2ac3f1ed6e6a2a0c67a3922f4b5faf382855ad02cc0c85c5d56291c7a94296d0
  md5: 0ffc1f53106a38f059b151c465891ed3
  depends:
  - __glibc >=2.17,<3.0.a0
  - libgcc >=13
  - python >=3.11,<3.12.0a0
  - python_abi 3.11.* *_cp311
  license: BSD-3-Clause
  license_family: BSD
  purls:
  - pkg:pypi/psutil?source=hash-mapping
  size: 505408
  timestamp: 1729847169876
- conda: https://conda.anaconda.org/conda-forge/osx-arm64/psutil-6.1.0-py311hae2e1ce_0.conda
  sha256: 6237f04371995fa8e8f16481dcd4e01d2733a82750180a362a9f4953ffbb3cde
  md5: e226eba0c52ecd6786e73c8ad7f41e79
  depends:
  - __osx >=11.0
  - python >=3.11,<3.12.0a0
  - python >=3.11,<3.12.0a0 *_cpython
  - python_abi 3.11.* *_cp311
  license: BSD-3-Clause
  license_family: BSD
  purls:
  - pkg:pypi/psutil?source=hash-mapping
  size: 514316
  timestamp: 1729847396776
- conda: https://conda.anaconda.org/conda-forge/linux-64/pthread-stubs-0.4-hb9d3cd8_1002.conda
  sha256: 9c88f8c64590e9567c6c80823f0328e58d3b1efb0e1c539c0315ceca764e0973
  md5: b3c17d95b5a10c6e64a21fa17573e70e
  depends:
  - __glibc >=2.17,<3.0.a0
  - libgcc >=13
  license: MIT
  license_family: MIT
  purls: []
  size: 8252
  timestamp: 1726802366959
- conda: https://conda.anaconda.org/conda-forge/osx-arm64/pthread-stubs-0.4-hd74edd7_1002.conda
  sha256: 8ed65e17fbb0ca944bfb8093b60086e3f9dd678c3448b5de212017394c247ee3
  md5: 415816daf82e0b23a736a069a75e9da7
  depends:
  - __osx >=11.0
  license: MIT
  license_family: MIT
  purls: []
  size: 8381
  timestamp: 1726802424786
- conda: https://conda.anaconda.org/conda-forge/noarch/ptyprocess-0.7.0-pyhd3deb0d_0.tar.bz2
  sha256: fb31e006a25eb2e18f3440eb8d17be44c8ccfae559499199f73584566d0a444a
  md5: 359eeb6536da0e687af562ed265ec263
  depends:
  - python
  license: ISC
  purls:
  - pkg:pypi/ptyprocess?source=hash-mapping
  size: 16546
  timestamp: 1609419417991
- conda: https://conda.anaconda.org/conda-forge/noarch/pure_eval-0.2.3-pyhd8ed1ab_0.conda
  sha256: dcfcb3cee1ae0a89729601582cc3edea20ba13c9493967a03a693c67567af0c8
  md5: 0f051f09d992e0d08941706ad519ee0e
  depends:
  - python >=3.5
  license: MIT
  license_family: MIT
  purls:
  - pkg:pypi/pure-eval?source=hash-mapping
  size: 16551
  timestamp: 1721585805256
- conda: https://conda.anaconda.org/conda-forge/linux-64/pyarrow-18.0.0-py311hbd00459_0.conda
  sha256: afd7c47ee369ec3c8239551f1f97d8f8a68763d6d2f1ad78ae94addef5f87dcf
  md5: 41e7efb7d67488fc6edfc7c121c78e00
  depends:
  - libarrow-acero 18.0.0.*
  - libarrow-dataset 18.0.0.*
  - libarrow-substrait 18.0.0.*
  - libparquet 18.0.0.*
  - numpy >=1.19,<3
  - pyarrow-core 18.0.0 *_0_*
  - python >=3.11,<3.12.0a0
  - python_abi 3.11.* *_cp311
  license: Apache-2.0
  license_family: APACHE
  purls: []
  size: 25305
  timestamp: 1730165396426
- conda: https://conda.anaconda.org/conda-forge/osx-arm64/pyarrow-18.0.0-py311h35c05fe_0.conda
  sha256: 0862fabd21f3ef61b59ce82bc2785aaf76bd9f446dab822d2c2edb521000fb87
  md5: e52c6bd7a5bba08474976be9d55492b9
  depends:
  - libarrow-acero 18.0.0.*
  - libarrow-dataset 18.0.0.*
  - libarrow-substrait 18.0.0.*
  - libparquet 18.0.0.*
  - numpy >=1.19,<3
  - pyarrow-core 18.0.0 *_0_*
  - python >=3.11,<3.12.0a0
  - python_abi 3.11.* *_cp311
  license: Apache-2.0
  license_family: APACHE
  purls: []
  size: 25431
  timestamp: 1730165237010
- conda: https://conda.anaconda.org/conda-forge/linux-64/pyarrow-core-18.0.0-py311h4854187_0_cpu.conda
  sha256: d69e3885b0b304576df74383626d15135523a69598181346ea822d528d93b67a
  md5: 441f792a3152b7ffc3460947859c035a
  depends:
  - __glibc >=2.17,<3.0.a0
  - libarrow 18.0.0.* *cpu
  - libgcc >=13
  - libstdcxx >=13
  - libzlib >=1.3.1,<2.0a0
  - numpy >=1.19,<3
  - python >=3.11,<3.12.0a0
  - python_abi 3.11.* *_cp311
  constrains:
  - apache-arrow-proc =*=cpu
  license: Apache-2.0
  license_family: APACHE
  purls:
  - pkg:pypi/pyarrow?source=hash-mapping
  size: 4567670
  timestamp: 1730165151612
- conda: https://conda.anaconda.org/conda-forge/osx-arm64/pyarrow-core-18.0.0-py311he04fa90_0_cpu.conda
  sha256: 082a024b74b5bc552dd909228ef5d1a5ebee4c734eb61887dbd74905be6eb961
  md5: beb17b30f5d0bf4bb2a3c0388a93e87b
  depends:
  - __osx >=11.0
  - libarrow 18.0.0.* *cpu
  - libcxx >=18
  - libzlib >=1.3.1,<2.0a0
  - numpy >=1.19,<3
  - python >=3.11,<3.12.0a0
  - python >=3.11,<3.12.0a0 *_cpython
  - python_abi 3.11.* *_cp311
  constrains:
  - apache-arrow-proc =*=cpu
  license: Apache-2.0
  license_family: APACHE
  purls:
  - pkg:pypi/pyarrow?source=hash-mapping
  size: 3946612
  timestamp: 1730165210826
- conda: https://conda.anaconda.org/conda-forge/noarch/pyarrow-stubs-17.11-pyhd8ed1ab_0.conda
  sha256: c95a4a7fae2abee73773be418609a24b2ffffbfd0a368b5d48606ba194dee5ba
  md5: 234dafd9b255da5138e5a963cf38335b
  depends:
  - python >=3.8,<4.0
  license: BSD-2-Clause
  license_family: BSD
  purls:
  - pkg:pypi/pyarrow-stubs?source=hash-mapping
  size: 60404
  timestamp: 1730207635229
- conda: https://conda.anaconda.org/conda-forge/linux-64/pycairo-1.27.0-py311h124c5f0_0.conda
  sha256: e840d084ea456514f110b6677d030801b4fe43312493391b945fa9314a00c3fa
  md5: 7bd3c8054e8314ec73c129a5741d9795
  depends:
  - __glibc >=2.17,<3.0.a0
  - cairo >=1.18.0,<2.0a0
  - libgcc >=13
  - python >=3.11,<3.12.0a0
  - python_abi 3.11.* *_cp311
  license: LGPL-2.1-only OR MPL-1.1
  purls:
  - pkg:pypi/pycairo?source=hash-mapping
  size: 116343
  timestamp: 1725886092883
- conda: https://conda.anaconda.org/conda-forge/osx-arm64/pycairo-1.27.0-py311h84a5a08_0.conda
  sha256: b66b787e506ca26ca8bc7581d9d44eaa090ee057890bc4bacaa937dbb8fe620c
  md5: ef0becdfb57482b433363859bcffb38f
  depends:
  - __osx >=11.0
  - cairo >=1.18.0,<2.0a0
  - python >=3.11,<3.12.0a0
  - python >=3.11,<3.12.0a0 *_cpython
  - python_abi 3.11.* *_cp311
  license: LGPL-2.1-only OR MPL-1.1
  purls:
  - pkg:pypi/pycairo?source=hash-mapping
  size: 104699
  timestamp: 1725886296578
- conda: https://conda.anaconda.org/conda-forge/noarch/pycparser-2.22-pyhd8ed1ab_0.conda
  sha256: 406001ebf017688b1a1554b49127ca3a4ac4626ec0fd51dc75ffa4415b720b64
  md5: 844d9eb3b43095b031874477f7d70088
  depends:
  - python >=3.8
  license: BSD-3-Clause
  license_family: BSD
  purls:
  - pkg:pypi/pycparser?source=hash-mapping
  size: 105098
  timestamp: 1711811634025
- conda: https://conda.anaconda.org/conda-forge/noarch/pydantic-2.9.2-pyhd8ed1ab_0.conda
  sha256: 1b7b0dc9f6af4da156bf22b0263be70829364a08145c696d3670facff2f6441a
  md5: 1eb533bb8eb2199e3fef3e4aa147319f
  depends:
  - annotated-types >=0.6.0
  - pydantic-core 2.23.4
  - python >=3.7
  - typing-extensions >=4.6.1
  license: MIT
  license_family: MIT
  purls:
  - pkg:pypi/pydantic?source=hash-mapping
  size: 300649
  timestamp: 1726601202431
- conda: https://conda.anaconda.org/conda-forge/linux-64/pydantic-core-2.23.4-py311h9e33e62_0.conda
  sha256: 3cdbe29c2b4aec34aabcf03cf2b34a6284563c03bdb43b63d204e6d9f6f0dbfc
  md5: 5e24fd648b7926bec16e535efda533c2
  depends:
  - __glibc >=2.17,<3.0.a0
  - libgcc >=13
  - python >=3.11,<3.12.0a0
  - python_abi 3.11.* *_cp311
  - typing-extensions >=4.6.0,!=4.7.0
  constrains:
  - __glibc >=2.17
  license: MIT
  license_family: MIT
  purls:
  - pkg:pypi/pydantic-core?source=hash-mapping
  size: 1616197
  timestamp: 1726525278048
- conda: https://conda.anaconda.org/conda-forge/osx-arm64/pydantic-core-2.23.4-py311h481aa64_0.conda
  sha256: cfb1342c6363a01b1315ac8298a44e56f686d7e82cfdbb04d1ab156939f98ef1
  md5: 9d638548f9a18cab78220984c0fda22b
  depends:
  - __osx >=11.0
  - python >=3.11,<3.12.0a0
  - python >=3.11,<3.12.0a0 *_cpython
  - python_abi 3.11.* *_cp311
  - typing-extensions >=4.6.0,!=4.7.0
  constrains:
  - __osx >=11.0
  license: MIT
  license_family: MIT
  purls:
  - pkg:pypi/pydantic-core?source=hash-mapping
  size: 1429587
  timestamp: 1726525496750
- conda: https://conda.anaconda.org/conda-forge/linux-64/pydot-3.0.1-py311h38be061_1.conda
  sha256: 69796759b67003db95aeeda87a0c20e6eb0131faf2f855532283878192ffb8b4
  md5: 09a1fe2e68da301800bb919a24312e86
  depends:
  - graphviz >=2.38.0
  - pyparsing >=3.0.9
  - python >=3.11,<3.12.0a0
  - python_abi 3.11.* *_cp311
  license: MIT
  license_family: MIT
  purls:
  - pkg:pypi/pydot?source=hash-mapping
  size: 59480
  timestamp: 1726737344934
- conda: https://conda.anaconda.org/conda-forge/osx-arm64/pydot-3.0.1-py311h267d04e_1.conda
  sha256: 8ce4d0cfeb61998c41038b8aaee4cfd700ff2f4b1b33fdc2d13d420e36c36273
  md5: 8843952780354d2f44c563a5d5efae2e
  depends:
  - graphviz >=2.38.0
  - pyparsing >=3.0.9
  - python >=3.11,<3.12.0a0
  - python >=3.11,<3.12.0a0 *_cpython
  - python_abi 3.11.* *_cp311
  license: MIT
  license_family: MIT
  purls:
  - pkg:pypi/pydot?source=hash-mapping
  size: 59140
  timestamp: 1726737462128
- conda: https://conda.anaconda.org/conda-forge/linux-64/pygit2-1.15.1-py311h9ecbd09_1.conda
  sha256: 5638a0ebcb87f55420cc7c12947e7857b394e41b2e7f47e4242ed6bcacee9567
  md5: db59ace77460a93645f62f62b78a7d23
  depends:
  - __glibc >=2.17,<3.0.a0
  - cffi
  - libgcc >=13
  - libgit2 >=1.8.1,<1.9.0a0
  - python >=3.11,<3.12.0a0
  - python_abi 3.11.* *_cp311
  license: GPL-2.0-only WITH GCC-exception-2.0
  license_family: GPL
  purls:
  - pkg:pypi/pygit2?source=hash-mapping
  size: 276903
  timestamp: 1725367422020
- conda: https://conda.anaconda.org/conda-forge/osx-arm64/pygit2-1.15.1-py311h460d6c5_1.conda
  sha256: 2354da3c70a14a1b03ce3e15e244b1d555dd48b7dae8cd50c1544930a217d98d
  md5: 8576db1510e8325f8893b9417d92f909
  depends:
  - __osx >=11.0
  - cffi
  - libgit2 >=1.8.1,<1.9.0a0
  - python >=3.11,<3.12.0a0
  - python >=3.11,<3.12.0a0 *_cpython
  - python_abi 3.11.* *_cp311
  license: GPL-2.0-only WITH GCC-exception-2.0
  license_family: GPL
  purls:
  - pkg:pypi/pygit2?source=hash-mapping
  size: 258028
  timestamp: 1725367769537
- conda: https://conda.anaconda.org/conda-forge/noarch/pygments-2.18.0-pyhd8ed1ab_0.conda
  sha256: 78267adf4e76d0d64ea2ffab008c501156c108bb08fecb703816fb63e279780b
  md5: b7f5c092b8f9800150d998a71b76d5a1
  depends:
  - python >=3.8
  license: BSD-2-Clause
  license_family: BSD
  purls:
  - pkg:pypi/pygments?source=hash-mapping
  size: 879295
  timestamp: 1714846885370
- conda: https://conda.anaconda.org/conda-forge/linux-64/pygobject-3.50.0-py311hba7ce5e_1.conda
  sha256: a12ba1e12577c24d3ede0ac8a468413939904b9eb8ea0777f0b06188794789f4
  md5: f95ca785a39e2066f91fb24564c67af9
  depends:
  - __glibc >=2.17,<3.0.a0
  - cairo >=1.18.0,<2.0a0
  - libffi >=3.4,<4.0a0
  - libgcc >=13
  - libgirepository
  - libglib >=2.82.1,<3.0a0
  - libiconv
  - pycairo
  - python >=3.11,<3.12.0a0
  - python_abi 3.11.* *_cp311
  license: LGPL-2.1-or-later
  license_family: LGPL
  purls:
  - pkg:pypi/pygobject?source=hash-mapping
  size: 451276
  timestamp: 1728635349646
- conda: https://conda.anaconda.org/conda-forge/osx-arm64/pygobject-3.50.0-py311h467c0ba_1.conda
  sha256: e1e8d8bb9805c5501b4e24d1d9d233e3c00a4e3df0875f620904317aa461ac34
  md5: 1c8f4b90bae401d4368d994b236068a6
  depends:
  - __osx >=11.0
  - cairo >=1.18.0,<2.0a0
  - libffi >=3.4,<4.0a0
  - libgirepository
  - libglib >=2.82.1,<3.0a0
  - libiconv
  - pycairo
  - python >=3.11,<3.12.0a0
  - python >=3.11,<3.12.0a0 *_cpython
  - python_abi 3.11.* *_cp311
  license: LGPL-2.1-or-later
  license_family: LGPL
  purls:
  - pkg:pypi/pygobject?source=hash-mapping
  size: 330330
  timestamp: 1728635593654
- conda: https://conda.anaconda.org/conda-forge/noarch/pygtrie-2.5.0-pyhd8ed1ab_0.tar.bz2
  sha256: c77c8bc76e98ce95e28962c93613472a23cc30d14f523ce5eea625f91cef1e1a
  md5: a041d1adf502fc6b3c6a0b0955e29fff
  depends:
  - python >=3.6
  license: Apache 2.0
  license_family: Apache
  purls:
  - pkg:pypi/pygtrie?source=hash-mapping
  size: 27140
  timestamp: 1658067584626
- conda: https://conda.anaconda.org/conda-forge/noarch/pyjwt-2.9.0-pyhd8ed1ab_1.conda
  sha256: b6f47cd0737cb1f5aca10be771641466ec1a3be585382d44877140eb2cb2dd46
  md5: 5ba575830ec18d5c51c59f403310e2c7
  depends:
  - python >=3.8
  constrains:
  - cryptography >=3.4.0
  license: MIT
  license_family: MIT
  purls:
  - pkg:pypi/pyjwt?source=hash-mapping
  size: 24346
  timestamp: 1722701382367
- conda: https://conda.anaconda.org/conda-forge/osx-arm64/pyobjc-core-10.3.1-py311h09e6bbd_1.conda
  sha256: 698b08ca54169a744a1a087130ece9528f18da5e3be33ff6799ac6337d2a5e7f
  md5: a0a43da9ec3ffb6195e7621fd959f430
  depends:
  - __osx >=11.0
  - libffi >=3.4,<4.0a0
  - python >=3.11,<3.12.0a0
  - python >=3.11,<3.12.0a0 *_cpython
  - python_abi 3.11.* *_cp311
  - setuptools
  license: MIT
  license_family: MIT
  purls:
  - pkg:pypi/pyobjc-core?source=hash-mapping
  size: 485377
  timestamp: 1725739643057
- conda: https://conda.anaconda.org/conda-forge/osx-arm64/pyobjc-framework-cocoa-10.3.1-py311h09e6bbd_1.conda
  sha256: 1d9f2c68ba6c7812f0c1e4a9bf9a5ad0a691b7b7b7694cb7ec0f05f1c24906f1
  md5: 9c3fc1bf9718d8340f41b0fab06ecdaa
  depends:
  - __osx >=11.0
  - libffi >=3.4,<4.0a0
  - pyobjc-core 10.3.1.*
  - python >=3.11,<3.12.0a0
  - python >=3.11,<3.12.0a0 *_cpython
  - python_abi 3.11.* *_cp311
  license: MIT
  license_family: MIT
  purls:
  - pkg:pypi/pyobjc-framework-cocoa?source=hash-mapping
  size: 384333
  timestamp: 1725875205492
- conda: https://conda.anaconda.org/conda-forge/noarch/pyopenssl-24.2.1-pyhd8ed1ab_2.conda
  sha256: 6618aaa9780b723abfda95f3575900df99dd137d96c80421ad843a5cbcc70e6e
  md5: 85fa2fdd26d5a38792eb57bc72463f07
  depends:
  - cryptography >=41.0.5,<44
  - python >=3.7
  license: Apache-2.0
  license_family: Apache
  purls:
  - pkg:pypi/pyopenssl?source=hash-mapping
  size: 128042
  timestamp: 1722587183810
- conda: https://conda.anaconda.org/conda-forge/noarch/pyparsing-3.2.0-pyhd8ed1ab_1.conda
  sha256: b846e3965cd106438cf0b9dc0de8d519670ac065f822a7d66862e9423e0229cb
  md5: 035c17fbf099f50ff60bf2eb303b0a83
  depends:
  - python >=3.9
  license: MIT
  license_family: MIT
  purls:
  - pkg:pypi/pyparsing?source=hash-mapping
  size: 92444
  timestamp: 1728880549923
- conda: https://conda.anaconda.org/conda-forge/linux-64/pyside6-6.8.0.2-py311h9053184_0.conda
  sha256: b83df2ce1bb467b89a25a9bf09005d796a84f4f24873e3b0aba33d2abf465cdb
  md5: a09628d42965b2102f929650b6c90f0d
  depends:
  - __glibc >=2.17,<3.0.a0
  - libclang13 >=19.1.2
  - libegl >=1.7.0,<2.0a0
  - libgcc >=13
  - libgl >=1.7.0,<2.0a0
  - libopengl >=1.7.0,<2.0a0
  - libstdcxx >=13
  - libxml2 >=2.12.7,<3.0a0
  - libxslt >=1.1.39,<2.0a0
  - python >=3.11,<3.12.0a0
  - python_abi 3.11.* *_cp311
  - qt6-main 6.8.0.*
  - qt6-main >=6.8.0,<6.9.0a0
  license: LGPL-3.0-only
  license_family: LGPL
  purls:
  - pkg:pypi/pyside6?source=hash-mapping
  - pkg:pypi/shiboken6?source=hash-mapping
  size: 10848140
  timestamp: 1730213073843
- conda: https://conda.anaconda.org/conda-forge/noarch/pysocks-1.7.1-pyha2e5f31_6.tar.bz2
  sha256: a42f826e958a8d22e65b3394f437af7332610e43ee313393d1cf143f0a2d274b
  md5: 2a7de29fb590ca14b5243c4c812c8025
  depends:
  - __unix
  - python >=3.8
  license: BSD-3-Clause
  license_family: BSD
  purls:
  - pkg:pypi/pysocks?source=hash-mapping
  size: 18981
  timestamp: 1661604969727
- conda: https://conda.anaconda.org/conda-forge/linux-64/python-3.11.10-hc5c86c4_3_cpython.conda
  build_number: 3
  sha256: b7fa3bd48e3a3d30f65608e07759cefd27885c6388b3f612af85ce40282e6936
  md5: 9e1ad55c87368e662177661a998feed5
  depends:
  - __glibc >=2.17,<3.0.a0
  - bzip2 >=1.0.8,<2.0a0
  - ld_impl_linux-64 >=2.36.1
  - libexpat >=2.6.3,<3.0a0
  - libffi >=3.4,<4.0a0
  - libgcc >=13
  - libnsl >=2.0.1,<2.1.0a0
  - libsqlite >=3.46.1,<4.0a0
  - libuuid >=2.38.1,<3.0a0
  - libxcrypt >=4.4.36
  - libzlib >=1.3.1,<2.0a0
  - ncurses >=6.5,<7.0a0
  - openssl >=3.3.2,<4.0a0
  - readline >=8.2,<9.0a0
  - tk >=8.6.13,<8.7.0a0
  - tzdata
  - xz >=5.2.6,<6.0a0
  constrains:
  - python_abi 3.11.* *_cp311
  license: Python-2.0
  purls: []
  size: 30543977
  timestamp: 1729043512711
- conda: https://conda.anaconda.org/conda-forge/osx-arm64/python-3.11.10-hc51fdd5_3_cpython.conda
  build_number: 3
  sha256: 95a2c487176867ded825e23eab1e581398f75c5323da0cb7577c3cff3d2f955b
  md5: 2a47a0061d7d3030e45b66d23f01d101
  depends:
  - __osx >=11.0
  - bzip2 >=1.0.8,<2.0a0
  - libexpat >=2.6.3,<3.0a0
  - libffi >=3.4,<4.0a0
  - libsqlite >=3.46.1,<4.0a0
  - libzlib >=1.3.1,<2.0a0
  - ncurses >=6.5,<7.0a0
  - openssl >=3.3.2,<4.0a0
  - readline >=8.2,<9.0a0
  - tk >=8.6.13,<8.7.0a0
  - tzdata
  - xz >=5.2.6,<6.0a0
  constrains:
  - python_abi 3.11.* *_cp311
  license: Python-2.0
  purls: []
  size: 14598065
  timestamp: 1729042279642
- conda: https://conda.anaconda.org/conda-forge/noarch/python-dateutil-2.9.0-pyhd8ed1ab_0.conda
  sha256: f3ceef02ac164a8d3a080d0d32f8e2ebe10dd29e3a685d240e38b3599e146320
  md5: 2cf4264fffb9e6eff6031c5b6884d61c
  depends:
  - python >=3.7
  - six >=1.5
  license: Apache-2.0
  license_family: APACHE
  purls:
  - pkg:pypi/python-dateutil?source=hash-mapping
  size: 222742
  timestamp: 1709299922152
- conda: https://conda.anaconda.org/conda-forge/linux-64/python-duckdb-1.1.2-py311hfdbb021_1.conda
  sha256: 68e8494cea1e9c921941d62c15b6bf7d1e476af0cd05498e877e5a5257c9d71a
  md5: a489c660bed1df2a040066161c7bf26e
  depends:
  - __glibc >=2.17,<3.0.a0
  - libgcc >=13
  - libstdcxx >=13
  - python >=3.11,<3.12.0a0
  - python_abi 3.11.* *_cp311
  license: MIT
  license_family: MIT
  purls:
  - pkg:pypi/duckdb?source=hash-mapping
  size: 24286854
  timestamp: 1729759054001
- conda: https://conda.anaconda.org/conda-forge/osx-arm64/python-duckdb-1.1.2-py311h6885ffc_1.conda
  sha256: 2e4f2a129e7e64a696d996de40ba219b36a0b5b29167997ad6bccc5f7438eaab
  md5: 237c0e32e8948cc520565eb3a6c2a07e
  depends:
  - __osx >=11.0
  - libcxx >=17
  - python >=3.11,<3.12.0a0
  - python >=3.11,<3.12.0a0 *_cpython
  - python_abi 3.11.* *_cp311
  license: MIT
  license_family: MIT
  purls:
  - pkg:pypi/duckdb?source=hash-mapping
  size: 20431992
  timestamp: 1729758992188
- conda: https://conda.anaconda.org/conda-forge/noarch/python-fastjsonschema-2.20.0-pyhd8ed1ab_0.conda
  sha256: 7d8c931b89c9980434986b4deb22c2917b58d9936c3974139b9c10ae86fdfe60
  md5: b98d2018c01ce9980c03ee2850690fab
  depends:
  - python >=3.3
  license: BSD-3-Clause
  license_family: BSD
  purls:
  - pkg:pypi/fastjsonschema?source=hash-mapping
  size: 226165
  timestamp: 1718477110630
- conda: https://conda.anaconda.org/conda-forge/linux-64/python-gssapi-1.9.0-py311h9db375c_0.conda
  sha256: bfe937975dabdff2ee8eb4f9cb5e9f699b94632c7b8e6601edd97b63da37ada2
  md5: 7c1331954f398c3be464734b8fac4edf
  depends:
  - __glibc >=2.17,<3.0.a0
  - decorator
  - krb5 >=1.21.3,<1.22.0a0
  - libgcc >=13
  - python >=3.11,<3.12.0a0
  - python_abi 3.11.* *_cp311
  license: ISC
  purls:
  - pkg:pypi/gssapi?source=hash-mapping
  size: 554500
  timestamp: 1727961973537
- conda: https://conda.anaconda.org/conda-forge/osx-arm64/python-gssapi-1.9.0-py311heacfbe3_0.conda
  sha256: b3dad2f19351c28c1db8600a9e6eb1413154961364bbd3af66e03dd7d3bea110
  md5: b6418912f9bbc88739893c57e522f50b
  depends:
  - __osx >=11.0
  - decorator
  - krb5 >=1.21.3,<1.22.0a0
  - python >=3.11,<3.12.0a0
  - python >=3.11,<3.12.0a0 *_cpython
  - python_abi 3.11.* *_cp311
  license: ISC
  purls:
  - pkg:pypi/gssapi?source=hash-mapping
  size: 477817
  timestamp: 1727962097283
- conda: https://conda.anaconda.org/conda-forge/noarch/python-json-logger-2.0.7-pyhd8ed1ab_0.conda
  sha256: 4790787fe1f4e8da616edca4acf6a4f8ed4e7c6967aa31b920208fc8f95efcca
  md5: a61bf9ec79426938ff785eb69dbb1960
  depends:
  - python >=3.6
  license: BSD-2-Clause
  license_family: BSD
  purls:
  - pkg:pypi/python-json-logger?source=hash-mapping
  size: 13383
  timestamp: 1677079727691
- conda: https://conda.anaconda.org/conda-forge/noarch/python-tzdata-2024.2-pyhd8ed1ab_0.conda
  sha256: fe3f62ce2bc714bdaa222ab3f0344a2815ad9e853c6df38d15c9f25de8a3a6d4
  md5: 986287f89929b2d629bd6ef6497dc307
  depends:
  - python >=3.6
  license: Apache-2.0
  license_family: APACHE
  purls:
  - pkg:pypi/tzdata?source=hash-mapping
  size: 142527
  timestamp: 1727140688093
- conda: https://conda.anaconda.org/conda-forge/linux-64/python_abi-3.11-5_cp311.conda
  build_number: 5
  sha256: 2660b8059b3ee854bc5d3c6b1fce946e5bd2fe8fbca7827de2c5885ead6209de
  md5: 139a8d40c8a2f430df31048949e450de
  constrains:
  - python 3.11.* *_cpython
  license: BSD-3-Clause
  license_family: BSD
  purls: []
  size: 6211
  timestamp: 1723823324668
- conda: https://conda.anaconda.org/conda-forge/osx-arm64/python_abi-3.11-5_cp311.conda
  build_number: 5
  sha256: adc05729b7e0aca7b436e60a86f10822a92185dfcb48d66d6444e3629d3a1f6a
  md5: 3b855e3734344134cb56c410f729c340
  constrains:
  - python 3.11.* *_cpython
  license: BSD-3-Clause
  license_family: BSD
  purls: []
  size: 6308
  timestamp: 1723823096865
- conda: https://conda.anaconda.org/conda-forge/noarch/pytz-2024.1-pyhd8ed1ab_0.conda
  sha256: 1a7d6b233f7e6e3bbcbad054c8fd51e690a67b129a899a056a5e45dd9f00cb41
  md5: 3eeeeb9e4827ace8c0c1419c85d590ad
  depends:
  - python >=3.7
  license: MIT
  license_family: MIT
  purls:
  - pkg:pypi/pytz?source=hash-mapping
  size: 188538
  timestamp: 1706886944988
- conda: https://conda.anaconda.org/conda-forge/noarch/pywin32-on-windows-0.1.0-pyh1179c8e_3.tar.bz2
  sha256: 6502696aaef571913b22a808b15c185bd8ea4aabb952685deb29e6a6765761cb
  md5: 2807a0becd1d986fe1ef9b7f8135f215
  depends:
  - __unix
  - python >=2.7
  license: BSD-3-Clause
  license_family: BSD
  purls: []
  size: 4856
  timestamp: 1646866525560
- conda: https://conda.anaconda.org/conda-forge/linux-64/pyyaml-6.0.2-py311h9ecbd09_1.conda
  sha256: e721e5ff389a7b2135917c04b27391be3d3382e261bb60a369b1620655365c3d
  md5: abeb54d40f439b86f75ea57045ab8496
  depends:
  - __glibc >=2.17,<3.0.a0
  - libgcc >=13
  - python >=3.11,<3.12.0a0
  - python_abi 3.11.* *_cp311
  - yaml >=0.2.5,<0.3.0a0
  license: MIT
  license_family: MIT
  purls:
  - pkg:pypi/pyyaml?source=hash-mapping
  size: 212644
  timestamp: 1725456264282
- conda: https://conda.anaconda.org/conda-forge/osx-arm64/pyyaml-6.0.2-py311h460d6c5_1.conda
  sha256: 9ae182eef4e96a7c2f46cc9add19496276612663e17429500432631dce31a831
  md5: d32590e7bd388f18b036c6fc402a0cb1
  depends:
  - __osx >=11.0
  - python >=3.11,<3.12.0a0
  - python >=3.11,<3.12.0a0 *_cpython
  - python_abi 3.11.* *_cp311
  - yaml >=0.2.5,<0.3.0a0
  license: MIT
  license_family: MIT
  purls:
  - pkg:pypi/pyyaml?source=hash-mapping
  size: 192321
  timestamp: 1725456528007
- conda: https://conda.anaconda.org/conda-forge/linux-64/pyzmq-26.2.0-py311h7deb3e3_3.conda
  sha256: 3fdef7b3c43474b7225868776a373289a8fd92787ffdf8bed11cf7f39b4ac741
  md5: e0897de1d8979a3bb20ef031ae1f7d28
  depends:
  - __glibc >=2.17,<3.0.a0
  - libgcc >=13
  - libsodium >=1.0.20,<1.0.21.0a0
  - libstdcxx >=13
  - python >=3.11,<3.12.0a0
  - python_abi 3.11.* *_cp311
  - zeromq >=4.3.5,<4.4.0a0
  license: BSD-3-Clause
  license_family: BSD
  purls:
  - pkg:pypi/pyzmq?source=hash-mapping
  size: 389074
  timestamp: 1728642373938
- conda: https://conda.anaconda.org/conda-forge/osx-arm64/pyzmq-26.2.0-py311h730b646_3.conda
  sha256: 7e75589d9c3723ecf314435f15a7b486cebafa89ebf00bb616354e37587dc7ae
  md5: b6f3e527de0c0384cd78cfa779bd6ddf
  depends:
  - __osx >=11.0
  - libcxx >=17
  - libsodium >=1.0.20,<1.0.21.0a0
  - python >=3.11,<3.12.0a0
  - python >=3.11,<3.12.0a0 *_cpython
  - python_abi 3.11.* *_cp311
  - zeromq >=4.3.5,<4.4.0a0
  license: BSD-3-Clause
  license_family: BSD
  purls:
  - pkg:pypi/pyzmq?source=hash-mapping
  size: 365841
  timestamp: 1728642472021
- conda: https://conda.anaconda.org/conda-forge/linux-64/qhull-2020.2-h434a139_5.conda
  sha256: 776363493bad83308ba30bcb88c2552632581b143e8ee25b1982c8c743e73abc
  md5: 353823361b1d27eb3960efb076dfcaf6
  depends:
  - __glibc >=2.17,<3.0.a0
  - libgcc-ng >=12
  - libstdcxx-ng >=12
  license: LicenseRef-Qhull
  purls: []
  size: 552937
  timestamp: 1720813982144
- conda: https://conda.anaconda.org/conda-forge/osx-arm64/qhull-2020.2-h420ef59_5.conda
  sha256: 873ac689484262a51fd79bc6103c1a1bedbf524924d7f0088fb80703042805e4
  md5: 6483b1f59526e05d7d894e466b5b6924
  depends:
  - __osx >=11.0
  - libcxx >=16
  license: LicenseRef-Qhull
  purls: []
  size: 516376
  timestamp: 1720814307311
- conda: https://conda.anaconda.org/conda-forge/linux-64/qt6-main-6.8.0-h6e8976b_0.conda
  sha256: f21949a55d07f72f910b0256401ae7b666d04810d110236aee86063da7babc51
  md5: 6d1c5d2d904d24c17cbb538a95855a4e
  depends:
  - __glibc >=2.17,<3.0.a0
  - alsa-lib >=1.2.12,<1.3.0a0
  - dbus >=1.13.6,<2.0a0
  - double-conversion >=3.3.0,<3.4.0a0
  - fontconfig >=2.14.2,<3.0a0
  - fonts-conda-ecosystem
  - freetype >=2.12.1,<3.0a0
  - harfbuzz >=9.0.0,<10.0a0
  - icu >=75.1,<76.0a0
  - krb5 >=1.21.3,<1.22.0a0
  - libclang-cpp19.1 >=19.1.0,<19.2.0a0
  - libclang13 >=19.1.0
  - libcups >=2.3.3,<2.4.0a0
  - libdrm >=2.4.123,<2.5.0a0
  - libegl >=1.7.0,<2.0a0
  - libgcc >=13
  - libgl >=1.7.0,<2.0a0
  - libglib >=2.82.1,<3.0a0
  - libjpeg-turbo >=3.0.0,<4.0a0
  - libllvm19 >=19.1.0,<19.2.0a0
  - libpng >=1.6.44,<1.7.0a0
  - libpq >=17.0,<18.0a0
  - libsqlite >=3.46.1,<4.0a0
  - libstdcxx >=13
  - libtiff >=4.7.0,<4.8.0a0
  - libwebp-base >=1.4.0,<2.0a0
  - libxcb >=1.17.0,<2.0a0
  - libxkbcommon >=1.7.0,<2.0a0
  - libxml2 >=2.12.7,<3.0a0
  - libzlib >=1.3.1,<2.0a0
  - mysql-libs >=9.0.1,<9.1.0a0
  - openssl >=3.3.2,<4.0a0
  - pcre2 >=10.44,<10.45.0a0
  - wayland >=1.23.1,<2.0a0
  - xcb-util >=0.4.1,<0.5.0a0
  - xcb-util-cursor >=0.1.5,<0.2.0a0
  - xcb-util-image >=0.4.0,<0.5.0a0
  - xcb-util-keysyms >=0.4.1,<0.5.0a0
  - xcb-util-renderutil >=0.3.10,<0.4.0a0
  - xcb-util-wm >=0.4.2,<0.5.0a0
  - xorg-libice >=1.1.1,<2.0a0
  - xorg-libsm >=1.2.4,<2.0a0
  - xorg-libx11 >=1.8.10,<2.0a0
  - xorg-libxcomposite >=0.4.6,<1.0a0
  - xorg-libxcursor >=1.2.2,<2.0a0
  - xorg-libxdamage >=1.1.6,<2.0a0
  - xorg-libxext >=1.3.6,<2.0a0
  - xorg-libxrandr >=1.5.4,<2.0a0
  - xorg-libxtst >=1.2.5,<2.0a0
  - xorg-libxxf86vm >=1.1.5,<2.0a0
  - zstd >=1.5.6,<1.6.0a0
  constrains:
  - qt 6.8.0
  license: LGPL-3.0-only
  license_family: LGPL
  purls: []
  size: 51315820
  timestamp: 1728406028
- conda: https://conda.anaconda.org/conda-forge/linux-64/re2-2024.07.02-h77b4e00_1.conda
  sha256: c1721cb80f7201652fc9801f49c214c88aee835d957f2376e301bd40a8415742
  md5: 01093ff37c1b5e6bf9f17c0116747d11
  depends:
  - libre2-11 2024.07.02 hbbce691_1
  license: BSD-3-Clause
  license_family: BSD
  purls: []
  size: 26665
  timestamp: 1728778975855
- conda: https://conda.anaconda.org/conda-forge/osx-arm64/re2-2024.07.02-hcd0e937_1.conda
  sha256: eebddde6cb10b146507810b701ef6df122d5309cd5151a39d0828aa44dc53725
  md5: 19e29f2ccc9168eb0a39dc40c04c0e21
  depends:
  - libre2-11 2024.07.02 h2348fd5_1
  license: BSD-3-Clause
  license_family: BSD
  purls: []
  size: 26860
  timestamp: 1728779123653
- conda: https://conda.anaconda.org/conda-forge/linux-64/readline-8.2-h8228510_1.conda
  sha256: 5435cf39d039387fbdc977b0a762357ea909a7694d9528ab40f005e9208744d7
  md5: 47d31b792659ce70f470b5c82fdfb7a4
  depends:
  - libgcc-ng >=12
  - ncurses >=6.3,<7.0a0
  license: GPL-3.0-only
  license_family: GPL
  purls: []
  size: 281456
  timestamp: 1679532220005
- conda: https://conda.anaconda.org/conda-forge/osx-arm64/readline-8.2-h92ec313_1.conda
  sha256: a1dfa679ac3f6007362386576a704ad2d0d7a02e98f5d0b115f207a2da63e884
  md5: 8cbb776a2f641b943d413b3e19df71f4
  depends:
  - ncurses >=6.3,<7.0a0
  license: GPL-3.0-only
  license_family: GPL
  purls: []
  size: 250351
  timestamp: 1679532511311
- conda: https://conda.anaconda.org/conda-forge/noarch/referencing-0.35.1-pyhd8ed1ab_0.conda
  sha256: be8d6d9e86b1a3fef5424127ff81782f8ca63d3058980859609f6f1ecdd34cb3
  md5: 0fc8b52192a8898627c3efae1003e9f6
  depends:
  - attrs >=22.2.0
  - python >=3.8
  - rpds-py >=0.7.0
  license: MIT
  license_family: MIT
  purls:
  - pkg:pypi/referencing?source=hash-mapping
  size: 42210
  timestamp: 1714619625532
- conda: https://conda.anaconda.org/conda-forge/noarch/requests-2.32.3-pyhd8ed1ab_0.conda
  sha256: 5845ffe82a6fa4d437a2eae1e32a1ad308d7ad349f61e337c0a890fe04c513cc
  md5: 5ede4753180c7a550a443c430dc8ab52
  depends:
  - certifi >=2017.4.17
  - charset-normalizer >=2,<4
  - idna >=2.5,<4
  - python >=3.8
  - urllib3 >=1.21.1,<3
  constrains:
  - chardet >=3.0.2,<6
  license: Apache-2.0
  license_family: APACHE
  purls:
  - pkg:pypi/requests?source=hash-mapping
  size: 58810
  timestamp: 1717057174842
- conda: https://conda.anaconda.org/conda-forge/noarch/rfc3339-validator-0.1.4-pyhd8ed1ab_0.tar.bz2
  sha256: 7c7052b51de0b5c558f890bb11f8b5edbb9934a653d76be086b1182b9f54185d
  md5: fed45fc5ea0813240707998abe49f520
  depends:
  - python >=3.5
  - six
  license: MIT
  license_family: MIT
  purls:
  - pkg:pypi/rfc3339-validator?source=hash-mapping
  size: 8064
  timestamp: 1638811838081
- conda: https://conda.anaconda.org/conda-forge/noarch/rfc3986-validator-0.1.1-pyh9f0ad1d_0.tar.bz2
  sha256: 2a5b495a1de0f60f24d8a74578ebc23b24aa53279b1ad583755f223097c41c37
  md5: 912a71cc01012ee38e6b90ddd561e36f
  depends:
  - python
  license: MIT
  license_family: MIT
  purls:
  - pkg:pypi/rfc3986-validator?source=hash-mapping
  size: 7818
  timestamp: 1598024297745
- conda: https://conda.anaconda.org/conda-forge/noarch/rich-13.9.3-pyhd8ed1ab_0.conda
  sha256: ec2a69babe41085a5bcec4ef80b2d5bade2ca399d971f57894dfb96cf59a18d1
  md5: 50dd5529812447e2b4e2a5dd6a6f1655
  depends:
  - markdown-it-py >=2.2.0
  - pygments >=2.13.0,<3.0.0
  - python >=3.8
  - typing_extensions >=4.0.0,<5.0.0
  license: MIT
  license_family: MIT
  purls:
  - pkg:pypi/rich?source=hash-mapping
  size: 185320
  timestamp: 1729623039134
- conda: https://conda.anaconda.org/conda-forge/linux-64/rpds-py-0.21.0-py311h9e33e62_0.conda
  sha256: 41b1c00f08d2b09243ca184af6f4fe8ca9fee418a62aec1cf1555bfd0b1b2eac
  md5: befdb32741d8686b860232ca80178d63
  depends:
  - __glibc >=2.17,<3.0.a0
  - libgcc >=13
  - python >=3.11,<3.12.0a0
  - python_abi 3.11.* *_cp311
  constrains:
  - __glibc >=2.17
  license: MIT
  license_family: MIT
  purls:
  - pkg:pypi/rpds-py?source=hash-mapping
  size: 334025
  timestamp: 1730922823065
- conda: https://conda.anaconda.org/conda-forge/osx-arm64/rpds-py-0.21.0-py311h3ff9189_0.conda
  sha256: 309be68ba0cac227dbc288576b1b35a4f57cea85ca8891689399c384ac04b254
  md5: ae72e9942de84200f16d91a1c3418116
  depends:
  - __osx >=11.0
  - python >=3.11,<3.12.0a0
  - python >=3.11,<3.12.0a0 *_cpython
  - python_abi 3.11.* *_cp311
  constrains:
  - __osx >=11.0
  license: MIT
  license_family: MIT
  purls:
  - pkg:pypi/rpds-py?source=hash-mapping
  size: 294014
  timestamp: 1730923248201
- conda: https://conda.anaconda.org/conda-forge/linux-64/ruamel.yaml-0.18.6-py311h9ecbd09_1.conda
  sha256: 67010a795a5bd02f2aba2ac08749b4fd68722f525c07c2013d91c9fb261e8b8f
  md5: d9098dd007b0394863c3462753d048bb
  depends:
  - __glibc >=2.17,<3.0.a0
  - libgcc >=13
  - python >=3.11,<3.12.0a0
  - python_abi 3.11.* *_cp311
  - ruamel.yaml.clib >=0.1.2
  license: MIT
  license_family: MIT
  purls:
  - pkg:pypi/ruamel-yaml?source=hash-mapping
  size: 273498
  timestamp: 1728765096834
- conda: https://conda.anaconda.org/conda-forge/osx-arm64/ruamel.yaml-0.18.6-py311hae2e1ce_1.conda
  sha256: 55635e1dbdb309fc9c58d62e1b8f315bb9d2352dbd6c9622594dcf774b164a5a
  md5: 6a792cf9dd0942de858704bbf92e9031
  depends:
  - __osx >=11.0
  - python >=3.11,<3.12.0a0
  - python >=3.11,<3.12.0a0 *_cpython
  - python_abi 3.11.* *_cp311
  - ruamel.yaml.clib >=0.1.2
  license: MIT
  license_family: MIT
  purls:
  - pkg:pypi/ruamel-yaml?source=hash-mapping
  size: 272806
  timestamp: 1728765168090
- conda: https://conda.anaconda.org/conda-forge/linux-64/ruamel.yaml.clib-0.2.8-py311h9ecbd09_1.conda
  sha256: e38364ad63e29ea0134b2d6661c71d78a384a6f0f0c6248a270c97a73a970de8
  md5: e56869fca385961323e43783b89bef66
  depends:
  - __glibc >=2.17,<3.0.a0
  - libgcc >=13
  - python >=3.11,<3.12.0a0
  - python_abi 3.11.* *_cp311
  license: MIT
  license_family: MIT
  purls:
  - pkg:pypi/ruamel-yaml-clib?source=hash-mapping
  size: 147191
  timestamp: 1728724593073
- conda: https://conda.anaconda.org/conda-forge/osx-arm64/ruamel.yaml.clib-0.2.8-py311hae2e1ce_1.conda
  sha256: 4a61547188dff0aa1cbab2cc6a6ce3ca354fe7b48c5bbf765d676df8c29e5d80
  md5: 11dccbe06e61a3d95223ce75013a7c80
  depends:
  - __osx >=11.0
  - python >=3.11,<3.12.0a0
  - python >=3.11,<3.12.0a0 *_cpython
  - python_abi 3.11.* *_cp311
  license: MIT
  license_family: MIT
  purls:
  - pkg:pypi/ruamel-yaml-clib?source=hash-mapping
  size: 117234
  timestamp: 1728724716033
- conda: https://conda.anaconda.org/conda-forge/linux-64/s2n-1.5.5-h3931f03_0.conda
  sha256: a6fa0afa836f8f26dea0abc180ca2549bb517932d9a88a121e707135d4bcb715
  md5: 334dba9982ab9f5d62033c61698a8683
  depends:
  - __glibc >=2.17,<3.0.a0
  - libgcc >=13
  - openssl >=3.3.2,<4.0a0
  license: Apache-2.0
  license_family: Apache
  purls: []
  size: 353081
  timestamp: 1728534228471
- conda: https://conda.anaconda.org/conda-forge/noarch/s3fs-2024.10.0-pyhd8ed1ab_0.conda
  sha256: b5a8e8fb68087166abef44c185dfb8c6ad1e4b54c56e82c03a3e3b306e0ca757
  md5: 18cc1c4f5b104400d75be999b56486a1
  depends:
  - aiobotocore >=2.5.4,<3.0.0
  - aiohttp
  - fsspec 2024.10.0
  - python >=3.8
  license: BSD-3-Clause
  license_family: BSD
  purls:
  - pkg:pypi/s3fs?source=hash-mapping
  size: 32521
  timestamp: 1729650409739
- conda: https://conda.anaconda.org/conda-forge/noarch/s3transfer-0.10.3-pyhd8ed1ab_0.conda
  sha256: a8d6061e31cd4e315b26ab1f6a74c618c930d3e14eb3b7c82e4077a11eae2141
  md5: 0878f8e10cb8b4e069d27db48b95c3b5
  depends:
  - botocore >=1.33.2,<2.0a.0
  - python >=3.8
  license: Apache-2.0
  license_family: Apache
  purls:
  - pkg:pypi/s3transfer?source=hash-mapping
  size: 62760
  timestamp: 1728459929646
- pypi: https://files.pythonhosted.org/packages/b5/7b/c1ae17d5602aa68c8d8959ed81e445dbde1c59a4c4070ee51fe2c95db0da/sandal-0.1.0-py3-none-any.whl
  name: sandal
  version: 0.1.0
  sha256: 6efc17f4491346f1fccdcf49475aef1597e7e10036bed10818220640c05868e2
  requires_dist:
  - enlighten~=1.12
  - colorlog==6.*
  - progress-api>=0.1.0a9
  - tomli~=2.0 ; python_full_version < '3.12'
  - setuptools>=64 ; extra == 'dev'
  - setuptools-scm>=8 ; extra == 'dev'
  - build==1.* ; extra == 'dev'
  - ruff>=0.2 ; extra == 'dev'
  - pyright ; extra == 'dev'
  - copier==9.* ; extra == 'dev'
  - unbeheader~=1.3 ; extra == 'dev'
  - ipython ; extra == 'dev'
  - pyproject2conda ; extra == 'dev'
  - sphinx-autobuild ; extra == 'dev'
  - sphinx>=4.2 ; extra == 'doc'
  - sphinxext-opengraph>=0.5 ; extra == 'doc'
  - furo ; extra == 'doc'
  - pytest>=7 ; extra == 'test'
  - pytest-cov>=2.12 ; extra == 'test'
  - coverage>=5 ; extra == 'test'
  requires_python: '>=3.10'
<<<<<<< HEAD
- kind: conda
  name: scipy
  version: 1.14.1
  build: py311he9a78e4_1
  build_number: 1
  subdir: linux-64
  url: https://conda.anaconda.org/conda-forge/linux-64/scipy-1.14.1-py311he9a78e4_1.conda
=======
- conda: https://conda.anaconda.org/conda-forge/linux-64/scipy-1.14.1-py311he9a78e4_1.conda
>>>>>>> a084002d
  sha256: 59482b974c36c375fdfd0bc3e5a3003ea2d2ae72b64b8f3deaeef5a851dbc91d
  md5: 49ba89bf4d8a995efb99517d1c7aeb1e
  depends:
  - __glibc >=2.17,<3.0.a0
  - libblas >=3.9.0,<4.0a0
  - libcblas >=3.9.0,<4.0a0
  - libgcc >=13
  - libgfortran
  - libgfortran5 >=13.3.0
  - liblapack >=3.9.0,<4.0a0
  - libstdcxx >=13
  - numpy <2.3
  - numpy >=1.19,<3
  - numpy >=1.23.5
  - python >=3.11,<3.12.0a0
  - python_abi 3.11.* *_cp311
  license: BSD-3-Clause
  license_family: BSD
  purls:
  - pkg:pypi/scipy?source=hash-mapping
  size: 17592106
  timestamp: 1729481734425
<<<<<<< HEAD
- kind: conda
  name: scipy
  version: 1.14.1
  build: py311hf1db568_1
  build_number: 1
  subdir: osx-arm64
  url: https://conda.anaconda.org/conda-forge/osx-arm64/scipy-1.14.1-py311hf1db568_1.conda
=======
- conda: https://conda.anaconda.org/conda-forge/osx-arm64/scipy-1.14.1-py311hf1db568_1.conda
>>>>>>> a084002d
  sha256: 082a72e5f197aefb59e9f40176df835407e5f71ec832541ba14d4326d3686552
  md5: 1163490da89fd85d00d29b4d4be7cf0c
  depends:
  - __osx >=11.0
  - libblas >=3.9.0,<4.0a0
  - libcblas >=3.9.0,<4.0a0
  - libcxx >=17
  - libgfortran 5.*
  - libgfortran5 >=13.2.0
  - liblapack >=3.9.0,<4.0a0
  - numpy <2.3
  - numpy >=1.19,<3
  - numpy >=1.23.5
  - python >=3.11,<3.12.0a0
  - python >=3.11,<3.12.0a0 *_cpython
  - python_abi 3.11.* *_cp311
  license: BSD-3-Clause
  license_family: BSD
  purls:
  - pkg:pypi/scipy?source=hash-mapping
  size: 15242433
  timestamp: 1729481958579
<<<<<<< HEAD
- kind: conda
  name: scmrepo
  version: 3.3.8
  build: pyhd8ed1ab_0
  subdir: noarch
  noarch: python
  url: https://conda.anaconda.org/conda-forge/noarch/scmrepo-3.3.8-pyhd8ed1ab_0.conda
=======
- conda: https://conda.anaconda.org/conda-forge/noarch/scmrepo-3.3.8-pyhd8ed1ab_0.conda
>>>>>>> a084002d
  sha256: bc7a01eb5273587960efc99a683df2d10512f2d1c7e1ea2c5b49e6959a2cad3d
  md5: ae20e0742b1e004b1c31d561da8c70e5
  depends:
  - aiohttp-retry >=2.5.0
  - asyncssh >=2.13.1,<3
  - dulwich >=0.22.1
  - fsspec >=2024.2.0
  - funcy >=1.14
  - gitpython >3
  - pathspec >=0.9.0
  - pygit2 >=1.14.0
  - pygtrie >=2.3.2
  - python >=3.8
  - tqdm
  license: Apache-2.0
  license_family: APACHE
  purls:
  - pkg:pypi/scmrepo?source=hash-mapping
  size: 59547
  timestamp: 1727590689184
<<<<<<< HEAD
- kind: conda
  name: seaborn
  version: 0.13.2
  build: hd8ed1ab_2
  build_number: 2
  subdir: noarch
  noarch: python
  url: https://conda.anaconda.org/conda-forge/noarch/seaborn-0.13.2-hd8ed1ab_2.conda
  sha256: 79943fbbf1fafbf969257989a7d88638c0c3e7b89a81a75c9347c28768dd6141
  md5: a79d8797f62715255308d92d3a91ef2e
  depends:
  - seaborn-base 0.13.2 pyhd8ed1ab_2
  - statsmodels >=0.12
  license: BSD-3-Clause
  license_family: BSD
  purls: []
  size: 6996
  timestamp: 1714494772218
- kind: conda
  name: seaborn-base
  version: 0.13.2
  build: pyhd8ed1ab_2
  build_number: 2
  subdir: noarch
  noarch: python
  url: https://conda.anaconda.org/conda-forge/noarch/seaborn-base-0.13.2-pyhd8ed1ab_2.conda
  sha256: 5de8b9e88a0f2daf58b07e3f144da26f894e9a20071304fa37329664eb2a29a7
  md5: b713b116feaf98acdba93ad4d7f90ca1
  depends:
  - matplotlib-base >=3.4,!=3.6.1
  - numpy >=1.20,!=1.24.0
  - pandas >=1.2
  - python >=3.8
  - scipy >=1.7
  constrains:
  - seaborn =0.13.2=*_2
  license: BSD-3-Clause
  license_family: BSD
  purls:
  - pkg:pypi/seaborn?source=hash-mapping
  size: 234550
  timestamp: 1714494767378
- kind: conda
  name: semver
  version: 3.0.2
  build: pyhd8ed1ab_0
  subdir: noarch
=======
- conda: https://conda.anaconda.org/conda-forge/noarch/seaborn-0.13.2-hd8ed1ab_2.conda
>>>>>>> a084002d
  noarch: python
  sha256: 79943fbbf1fafbf969257989a7d88638c0c3e7b89a81a75c9347c28768dd6141
  md5: a79d8797f62715255308d92d3a91ef2e
  depends:
  - seaborn-base 0.13.2 pyhd8ed1ab_2
  - statsmodels >=0.12
  license: BSD-3-Clause
  license_family: BSD
  purls: []
  size: 6996
  timestamp: 1714494772218
- conda: https://conda.anaconda.org/conda-forge/noarch/seaborn-base-0.13.2-pyhd8ed1ab_2.conda
  sha256: 5de8b9e88a0f2daf58b07e3f144da26f894e9a20071304fa37329664eb2a29a7
  md5: b713b116feaf98acdba93ad4d7f90ca1
  depends:
  - matplotlib-base >=3.4,!=3.6.1
  - numpy >=1.20,!=1.24.0
  - pandas >=1.2
  - python >=3.8
  - scipy >=1.7
  constrains:
  - seaborn =0.13.2=*_2
  license: BSD-3-Clause
  license_family: BSD
  purls:
  - pkg:pypi/seaborn?source=hash-mapping
  size: 234550
  timestamp: 1714494767378
- conda: https://conda.anaconda.org/conda-forge/noarch/semver-3.0.2-pyhd8ed1ab_0.conda
  sha256: 1cd164b2e80ea011b9272a66cc356773086885c447d6f62fed5f30f99bda3cb3
  md5: 5efb3fccda53974aed800b6d575f72ed
  depends:
  - python >=3.7
  license: BSD-3-Clause
  license_family: BSD
  purls:
  - pkg:pypi/semver?source=hash-mapping
  size: 20863
  timestamp: 1696862126730
- conda: https://conda.anaconda.org/conda-forge/noarch/send2trash-1.8.3-pyh0d859eb_0.conda
  sha256: c4401b071e86ddfa0ea4f34b85308db2516b6aeca50053535996864cfdee7b3f
  md5: 778594b20097b5a948c59e50ae42482a
  depends:
  - __linux
  - python >=3.7
  license: BSD-3-Clause
  license_family: BSD
  purls:
  - pkg:pypi/send2trash?source=hash-mapping
  size: 22868
  timestamp: 1712585140895
- conda: https://conda.anaconda.org/conda-forge/noarch/send2trash-1.8.3-pyh31c8845_0.conda
  sha256: f911307db932c92510da6c3c15b461aef935720776643a1fbf3683f61001068b
  md5: c3cb67fc72fb38020fe7923dbbcf69b0
  depends:
  - __osx
  - pyobjc-framework-cocoa
  - python >=3.7
  license: BSD-3-Clause
  license_family: BSD
  purls:
  - pkg:pypi/send2trash?source=hash-mapping
  size: 23165
  timestamp: 1712585504123
- conda: https://conda.anaconda.org/conda-forge/noarch/setuptools-75.1.0-pyhd8ed1ab_0.conda
  sha256: 6725235722095c547edd24275053c615158d6163f396550840aebd6e209e4738
  md5: d5cd48392c67fb6849ba459c2c2b671f
  depends:
  - python >=3.8
  license: MIT
  license_family: MIT
  purls:
  - pkg:pypi/setuptools?source=hash-mapping
  size: 777462
  timestamp: 1727249510532
- conda: https://conda.anaconda.org/conda-forge/noarch/shellingham-1.5.4-pyhd8ed1ab_0.conda
  sha256: 3c49a0a101c41b7cf6ac05a1872d7a1f91f1b6d02eecb4a36b605a19517862bb
  md5: d08db09a552699ee9e7eec56b4eb3899
  depends:
  - python >=3.7
  license: MIT
  license_family: MIT
  purls:
  - pkg:pypi/shellingham?source=hash-mapping
  size: 14568
  timestamp: 1698144516278
- conda: https://conda.anaconda.org/conda-forge/noarch/shortuuid-1.0.13-pyhd8ed1ab_0.conda
  sha256: d6b7459267f43a3ea30291b168505de644cf07e026a83ce3ec7083dd8fad3b1b
  md5: 241e47b9e59bd1689ba0c444306fe6b1
  depends:
  - python >=3.6
  license: BSD-3-Clause
  license_family: BSD
  purls:
  - pkg:pypi/shortuuid?source=hash-mapping
  size: 15042
  timestamp: 1710251553075
- conda: https://conda.anaconda.org/conda-forge/noarch/shtab-1.7.1-pyhd8ed1ab_0.conda
  sha256: a258670d134b76f474dcd82dfddd8362298b26b4c98b979b8f08d0e891026c03
  md5: c5cf937409ac178717946edbfa82a5da
  depends:
  - python >=3.7
  license: Apache-2.0
  license_family: Apache
  purls:
  - pkg:pypi/shtab?source=hash-mapping
  size: 19535
  timestamp: 1709842501115
- conda: https://conda.anaconda.org/conda-forge/noarch/six-1.16.0-pyh6c4a22f_0.tar.bz2
  sha256: a85c38227b446f42c5b90d9b642f2c0567880c15d72492d8da074a59c8f91dd6
  md5: e5f25f8dbc060e9a8d912e432202afc2
  depends:
  - python
  license: MIT
  license_family: MIT
  purls:
  - pkg:pypi/six?source=hash-mapping
  size: 14259
  timestamp: 1620240338595
- conda: https://conda.anaconda.org/conda-forge/noarch/smmap-5.0.0-pyhd8ed1ab_0.tar.bz2
  sha256: 23011cb3e064525bdb8787c75126a2e78d2344a72cd6773922006d1da1f2af16
  md5: 62f26a3d1387acee31322208f0cfa3e0
  depends:
  - python >=3.5
  license: BSD-3-Clause
  license_family: BSD
  purls:
  - pkg:pypi/smmap?source=hash-mapping
  size: 22483
  timestamp: 1634310465482
- conda: https://conda.anaconda.org/conda-forge/linux-64/snappy-1.2.1-ha2e4443_0.conda
  sha256: dc7c8e0e8c3e8702aae81c52d940bfaabe756953ee51b1f1757e891bab62cf7f
  md5: 6b7dcc7349efd123d493d2dbe85a045f
  depends:
  - libgcc-ng >=12
  - libstdcxx-ng >=12
  license: BSD-3-Clause
  license_family: BSD
  purls: []
  size: 42465
  timestamp: 1720003704360
- conda: https://conda.anaconda.org/conda-forge/osx-arm64/snappy-1.2.1-hd02b534_0.conda
  sha256: cb7a9440241c6092e0f1c795fdca149c4767023e783eaf9cfebc501f906b4897
  md5: 69d0f9694f3294418ee935da3d5f7272
  depends:
  - __osx >=11.0
  - libcxx >=16
  license: BSD-3-Clause
  license_family: BSD
  purls: []
  size: 35708
  timestamp: 1720003794374
- conda: https://conda.anaconda.org/conda-forge/noarch/sniffio-1.3.1-pyhd8ed1ab_0.conda
  sha256: bc12100b2d8836b93c55068b463190505b8064d0fc7d025e89f20ebf22fe6c2b
  md5: 490730480d76cf9c8f8f2849719c6e2b
  depends:
  - python >=3.7
  license: Apache-2.0
  license_family: Apache
  purls:
  - pkg:pypi/sniffio?source=hash-mapping
  size: 15064
  timestamp: 1708953086199
- conda: https://conda.anaconda.org/conda-forge/noarch/soupsieve-2.5-pyhd8ed1ab_1.conda
  sha256: 54ae221033db8fbcd4998ccb07f3c3828b4d77e73b0c72b18c1d6a507059059c
  md5: 3f144b2c34f8cb5a9abd9ed23a39c561
  depends:
  - python >=3.8
  license: MIT
  license_family: MIT
  purls:
  - pkg:pypi/soupsieve?source=hash-mapping
  size: 36754
  timestamp: 1693929424267
- conda: https://conda.anaconda.org/conda-forge/noarch/sqltrie-0.11.1-pyhd8ed1ab_0.conda
  sha256: d4c7e158749a4b41ea089ce8863301bc8fc793cbe6e1c6d2885193e77f926c9b
  md5: 3e011a2382b7aa1ab89483f29bc96fe1
  depends:
  - attrs
  - orjson
  - pygtrie
  - python >=3.8
  license: Apache-2.0
  license_family: APACHE
  purls:
  - pkg:pypi/sqltrie?source=hash-mapping
  size: 20093
  timestamp: 1722842063784
- conda: https://conda.anaconda.org/conda-forge/noarch/stack_data-0.6.2-pyhd8ed1ab_0.conda
  sha256: a58433e75229bec39f3be50c02efbe9b7083e53a1f31d8ee247564f370191eec
  md5: e7df0fdd404616638df5ece6e69ba7af
  depends:
  - asttokens
  - executing
  - pure_eval
  - python >=3.5
  license: MIT
  license_family: MIT
  purls:
  - pkg:pypi/stack-data?source=hash-mapping
  size: 26205
  timestamp: 1669632203115
<<<<<<< HEAD
- kind: conda
  name: statsmodels
  version: 0.14.4
  build: py311h0f07fe1_0
  subdir: osx-arm64
  url: https://conda.anaconda.org/conda-forge/osx-arm64/statsmodels-0.14.4-py311h0f07fe1_0.conda
  sha256: d5b2eb917d36d78b9cd40a52d6237a7f0f69fee816bab38a822048bfa9420364
  md5: 3cfb17c13747050ab5bc606548530420
  depends:
  - __osx >=11.0
=======
- conda: https://conda.anaconda.org/conda-forge/linux-64/statsmodels-0.14.4-py311h9f3472d_0.conda
  sha256: b5925165bdd694f2d22f4d367c31faeb5a43861b0e3fce575e459038a5f42f62
  md5: 81e81b5b7a744fcb279e98aa6d2e6683
  depends:
  - __glibc >=2.17,<3.0.a0
  - libgcc >=13
>>>>>>> a084002d
  - numpy <3,>=1.22.3
  - numpy >=1.19,<3
  - packaging >=21.3
  - pandas !=2.1.0,>=1.4
  - patsy >=0.5.6
  - python >=3.11,<3.12.0a0
<<<<<<< HEAD
  - python >=3.11,<3.12.0a0 *_cpython
=======
>>>>>>> a084002d
  - python_abi 3.11.* *_cp311
  - scipy !=1.9.2,>=1.8
  license: BSD-3-Clause
  license_family: BSD
  purls:
  - pkg:pypi/statsmodels?source=hash-mapping
<<<<<<< HEAD
  size: 11976331
  timestamp: 1727987205204
- kind: conda
  name: statsmodels
  version: 0.14.4
  build: py311h9f3472d_0
  subdir: linux-64
  url: https://conda.anaconda.org/conda-forge/linux-64/statsmodels-0.14.4-py311h9f3472d_0.conda
  sha256: b5925165bdd694f2d22f4d367c31faeb5a43861b0e3fce575e459038a5f42f62
  md5: 81e81b5b7a744fcb279e98aa6d2e6683
  depends:
  - __glibc >=2.17,<3.0.a0
  - libgcc >=13
=======
  size: 12291537
  timestamp: 1727987151832
- conda: https://conda.anaconda.org/conda-forge/osx-arm64/statsmodels-0.14.4-py311h0f07fe1_0.conda
  sha256: d5b2eb917d36d78b9cd40a52d6237a7f0f69fee816bab38a822048bfa9420364
  md5: 3cfb17c13747050ab5bc606548530420
  depends:
  - __osx >=11.0
>>>>>>> a084002d
  - numpy <3,>=1.22.3
  - numpy >=1.19,<3
  - packaging >=21.3
  - pandas !=2.1.0,>=1.4
  - patsy >=0.5.6
  - python >=3.11,<3.12.0a0
<<<<<<< HEAD
=======
  - python >=3.11,<3.12.0a0 *_cpython
>>>>>>> a084002d
  - python_abi 3.11.* *_cp311
  - scipy !=1.9.2,>=1.8
  license: BSD-3-Clause
  license_family: BSD
  purls:
  - pkg:pypi/statsmodels?source=hash-mapping
<<<<<<< HEAD
  size: 12291537
  timestamp: 1727987151832
- kind: conda
  name: tabulate
  version: 0.9.0
  build: pyhd8ed1ab_1
  build_number: 1
  subdir: noarch
  noarch: python
  url: https://conda.anaconda.org/conda-forge/noarch/tabulate-0.9.0-pyhd8ed1ab_1.tar.bz2
=======
  size: 11976331
  timestamp: 1727987205204
- conda: https://conda.anaconda.org/conda-forge/noarch/tabulate-0.9.0-pyhd8ed1ab_1.tar.bz2
>>>>>>> a084002d
  sha256: f6e4a0dd24ba060a4af69ca79d32361a6678e61d78c73eb5e357909b025b4620
  md5: 4759805cce2d914c38472f70bf4d8bcb
  depends:
  - python >=3.7
  license: MIT
  license_family: MIT
  purls:
  - pkg:pypi/tabulate?source=hash-mapping
  size: 35912
  timestamp: 1665138565317
- conda: https://conda.anaconda.org/conda-forge/noarch/terminado-0.18.1-pyh0d859eb_0.conda
  sha256: b300557c0382478cf661ddb520263508e4b3b5871b471410450ef2846e8c352c
  md5: efba281bbdae5f6b0a1d53c6d4a97c93
  depends:
  - __linux
  - ptyprocess
  - python >=3.8
  - tornado >=6.1.0
  license: BSD-2-Clause
  license_family: BSD
  purls:
  - pkg:pypi/terminado?source=hash-mapping
  size: 22452
  timestamp: 1710262728753
- conda: https://conda.anaconda.org/conda-forge/noarch/terminado-0.18.1-pyh31c8845_0.conda
  sha256: 4daae56fc8da17784578fbdd064f17e3b3076b394730a14119e571707568dc8a
  md5: 00b54981b923f5aefcd5e8547de056d5
  depends:
  - __osx
  - ptyprocess
  - python >=3.8
  - tornado >=6.1.0
  license: BSD-2-Clause
  license_family: BSD
  purls:
  - pkg:pypi/terminado?source=hash-mapping
  size: 22717
  timestamp: 1710265922593
- conda: https://conda.anaconda.org/conda-forge/noarch/tinycss2-1.4.0-pyhd8ed1ab_0.conda
  sha256: cad582d6f978276522f84bd209a5ddac824742fe2d452af6acf900f8650a73a2
  md5: f1acf5fdefa8300de697982bcb1761c9
  depends:
  - python >=3.5
  - webencodings >=0.4
  license: BSD-3-Clause
  license_family: BSD
  purls:
  - pkg:pypi/tinycss2?source=hash-mapping
  size: 28285
  timestamp: 1729802975370
- conda: https://conda.anaconda.org/conda-forge/linux-64/tk-8.6.13-noxft_h4845f30_101.conda
  sha256: e0569c9caa68bf476bead1bed3d79650bb080b532c64a4af7d8ca286c08dea4e
  md5: d453b98d9c83e71da0741bb0ff4d76bc
  depends:
  - libgcc-ng >=12
  - libzlib >=1.2.13,<2.0.0a0
  license: TCL
  license_family: BSD
  purls: []
  size: 3318875
  timestamp: 1699202167581
- conda: https://conda.anaconda.org/conda-forge/osx-arm64/tk-8.6.13-h5083fa2_1.conda
  sha256: 72457ad031b4c048e5891f3f6cb27a53cb479db68a52d965f796910e71a403a8
  md5: b50a57ba89c32b62428b71a875291c9b
  depends:
  - libzlib >=1.2.13,<2.0.0a0
  license: TCL
  license_family: BSD
  purls: []
  size: 3145523
  timestamp: 1699202432999
- conda: https://conda.anaconda.org/conda-forge/noarch/tomli-2.1.0-pyhff2d567_0.conda
  sha256: 354b8a64d4f3311179d85aefc529ca201a36afc1af090d0010c46be7b79f9a47
  md5: 3fa1089b4722df3a900135925f4519d9
  depends:
  - python >=3.9
  license: MIT
  license_family: MIT
  purls:
  - pkg:pypi/tomli?source=hash-mapping
  size: 18741
  timestamp: 1731426862834
- conda: https://conda.anaconda.org/conda-forge/noarch/tomlkit-0.13.2-pyha770c72_0.conda
  sha256: 2ccfe8dafdc1f1af944bca6bdf28fa97b5fa6125d84b8895a4e918a020853c12
  md5: 0062a5f3347733f67b0f33ca48cc21dd
  depends:
  - python >=3.8
  license: MIT
  license_family: MIT
  purls:
  - pkg:pypi/tomlkit?source=hash-mapping
  size: 37279
  timestamp: 1723631592742
- conda: https://conda.anaconda.org/conda-forge/linux-64/tornado-6.4.1-py311h9ecbd09_1.conda
  sha256: 21390d0c5708581959ebd89702433c1d06a56ddd834797a194b217f98e38df53
  md5: 616fed0b6f5c925250be779b05d1d7f7
  depends:
  - __glibc >=2.17,<3.0.a0
  - libgcc >=13
  - python >=3.11,<3.12.0a0
  - python_abi 3.11.* *_cp311
  license: Apache-2.0
  license_family: Apache
  purls:
  - pkg:pypi/tornado?source=hash-mapping
  size: 856725
  timestamp: 1724956239832
- conda: https://conda.anaconda.org/conda-forge/osx-arm64/tornado-6.4.1-py311h460d6c5_1.conda
  sha256: bba4940ef7522c3b4ae6eacd296e5e110de3659f7e4c3654d4fc2bb213c2091c
  md5: 8ba6d177509dc4fac7af09749556eed0
  depends:
  - __osx >=11.0
  - python >=3.11,<3.12.0a0
  - python >=3.11,<3.12.0a0 *_cpython
  - python_abi 3.11.* *_cp311
  license: Apache-2.0
  license_family: Apache
  purls:
  - pkg:pypi/tornado?source=hash-mapping
  size: 859139
  timestamp: 1724956356600
- conda: https://conda.anaconda.org/conda-forge/noarch/tqdm-4.66.6-pyhd8ed1ab_0.conda
  sha256: 32c39424090a8cafe7994891a816580b3bd253eb4d4f5473bdefcf6a81ebc061
  md5: 92718e1f892e1e4623dcc59b9f9c4e55
  depends:
  - colorama
  - python >=3.7
  license: MPL-2.0 or MIT
  purls:
  - pkg:pypi/tqdm?source=hash-mapping
  size: 89367
  timestamp: 1730145312554
- conda: https://conda.anaconda.org/conda-forge/noarch/traitlets-5.14.3-pyhd8ed1ab_0.conda
  sha256: 8a64fa0f19022828513667c2c7176cfd125001f3f4b9bc00d33732e627dd2592
  md5: 3df84416a021220d8b5700c613af2dc5
  depends:
  - python >=3.8
  license: BSD-3-Clause
  license_family: BSD
  purls:
  - pkg:pypi/traitlets?source=hash-mapping
  size: 110187
  timestamp: 1713535244513
- conda: https://conda.anaconda.org/conda-forge/noarch/typer-0.12.5-pyhd8ed1ab_0.conda
  sha256: da9ff9e27c5fa8268c2d5898335485a897d9496eef3b5b446cd9387a89d168de
  md5: be70216cc1a5fe502c849676baabf498
  depends:
  - python >=3.7
  - typer-slim-standard 0.12.5 hd8ed1ab_0
  license: MIT
  license_family: MIT
  purls:
  - pkg:pypi/typer?source=hash-mapping
  size: 53350
  timestamp: 1724613663049
- conda: https://conda.anaconda.org/conda-forge/noarch/typer-slim-0.12.5-pyhd8ed1ab_0.conda
  sha256: 7be1876627495047f3f07c52c93ddc2ae2017b93affe58110a5474e5ebcb2662
  md5: a46aa56c0ca7cc2bd38baffc2686f0a6
  depends:
  - click >=8.0.0
  - python >=3.7
  - typing_extensions >=3.7.4.3
  constrains:
  - rich >=10.11.0
  - typer >=0.12.5,<0.12.6.0a0
  - shellingham >=1.3.0
  license: MIT
  license_family: MIT
  purls:
  - pkg:pypi/typer-slim?source=hash-mapping
  size: 45641
  timestamp: 1724613646022
- conda: https://conda.anaconda.org/conda-forge/noarch/typer-slim-standard-0.12.5-hd8ed1ab_0.conda
  sha256: bb298b116159ec1085f6b29eaeb982006651a0997eda08de8b70cfb6177297f3
  md5: 2dc1ee4046de0692077e9aa9ba351d36
  depends:
  - rich
  - shellingham
  - typer-slim 0.12.5 pyhd8ed1ab_0
  license: MIT
  license_family: MIT
  purls: []
  size: 46817
  timestamp: 1724613648907
- conda: https://conda.anaconda.org/conda-forge/noarch/types-python-dateutil-2.9.0.20241003-pyhff2d567_0.conda
  sha256: 8489af986daebfbcd13d3748ba55431259206e37f184ab42a57e107fecd85e02
  md5: 3d326f8a2aa2d14d51d8c513426b5def
  depends:
  - python >=3.6
  license: Apache-2.0 AND MIT
  purls:
  - pkg:pypi/types-python-dateutil?source=hash-mapping
  size: 21765
  timestamp: 1727940339297
- conda: https://conda.anaconda.org/conda-forge/noarch/typing-extensions-4.12.2-hd8ed1ab_0.conda
  noarch: python
  sha256: d3b9a8ed6da7c9f9553c5fd8a4fca9c3e0ab712fa5f497859f82337d67533b73
  md5: 52d648bd608f5737b123f510bb5514b5
  depends:
  - typing_extensions 4.12.2 pyha770c72_0
  license: PSF-2.0
  license_family: PSF
  purls: []
  size: 10097
  timestamp: 1717802659025
- conda: https://conda.anaconda.org/conda-forge/noarch/typing_extensions-4.12.2-pyha770c72_0.conda
  sha256: 0fce54f8ec3e59f5ef3bb7641863be4e1bf1279623e5af3d3fa726e8f7628ddb
  md5: ebe6952715e1d5eb567eeebf25250fa7
  depends:
  - python >=3.8
  license: PSF-2.0
  license_family: PSF
  purls:
  - pkg:pypi/typing-extensions?source=hash-mapping
  size: 39888
  timestamp: 1717802653893
- conda: https://conda.anaconda.org/conda-forge/noarch/typing_utils-0.1.0-pyhd8ed1ab_0.tar.bz2
  sha256: 9e3758b620397f56fb709f796969de436d63b7117897159619b87938e1f78739
  md5: eb67e3cace64c66233e2d35949e20f92
  depends:
  - python >=3.6.1
  license: Apache-2.0
  license_family: APACHE
  purls:
  - pkg:pypi/typing-utils?source=hash-mapping
  size: 13829
  timestamp: 1622899345711
- conda: https://conda.anaconda.org/conda-forge/noarch/tzdata-2024b-hc8b5060_0.conda
  sha256: 4fde5c3008bf5d2db82f2b50204464314cc3c91c1d953652f7bd01d9e52aefdf
  md5: 8ac3367aafb1cc0a068483c580af8015
  license: LicenseRef-Public-Domain
  purls: []
  size: 122354
  timestamp: 1728047496079
- conda: https://conda.anaconda.org/conda-forge/linux-64/unicodedata2-15.1.0-py311h9ecbd09_1.conda
  sha256: 5f277c801ca392512de9aa497fd8be3e168950600c438778dfc4234943c474fc
  md5: 00895577e2b4c24dca76675ab1862551
  depends:
  - __glibc >=2.17,<3.0.a0
  - libgcc >=13
  - python >=3.11,<3.12.0a0
  - python_abi 3.11.* *_cp311
  license: Apache-2.0
  license_family: Apache
  purls:
  - pkg:pypi/unicodedata2?source=hash-mapping
  size: 368413
  timestamp: 1729704640193
- conda: https://conda.anaconda.org/conda-forge/osx-arm64/unicodedata2-15.1.0-py311hae2e1ce_1.conda
  sha256: e4b1dcf79f4d4656e538ba24c845350b147d0d9f066771f8b3f396bea828b965
  md5: ade7687026adce6296650b21e7463758
  depends:
  - __osx >=11.0
  - python >=3.11,<3.12.0a0
  - python >=3.11,<3.12.0a0 *_cpython
  - python_abi 3.11.* *_cp311
  license: Apache-2.0
  license_family: Apache
  purls:
  - pkg:pypi/unicodedata2?source=hash-mapping
  size: 372655
  timestamp: 1729704815727
- conda: https://conda.anaconda.org/conda-forge/noarch/uri-template-1.3.0-pyhd8ed1ab_0.conda
  sha256: b76904b53721dc88a46352324c79d2b077c2f74a9f7208ad2c4249892669ae94
  md5: 0944dc65cb4a9b5b68522c3bb585d41c
  depends:
  - python >=3.7
  license: MIT
  license_family: MIT
  purls:
  - pkg:pypi/uri-template?source=hash-mapping
  size: 23999
  timestamp: 1688655976471
- conda: https://conda.anaconda.org/conda-forge/noarch/urllib3-2.2.3-pyhd8ed1ab_0.conda
  sha256: b6bb34ce41cd93956ad6eeee275ed52390fb3788d6c75e753172ea7ac60b66e5
  md5: 6b55867f385dd762ed99ea687af32a69
  depends:
  - brotli-python >=1.0.9
  - h2 >=4,<5
  - pysocks >=1.5.6,<2.0,!=1.5.7
  - python >=3.8
  - zstandard >=0.18.0
  license: MIT
  license_family: MIT
  purls:
  - pkg:pypi/urllib3?source=hash-mapping
  size: 98076
  timestamp: 1726496531769
- conda: https://conda.anaconda.org/conda-forge/noarch/vine-5.1.0-pyhd8ed1ab_0.conda
  sha256: 95a819731659de391ee084d68a1bdee56a5a16d0db95783c6cf115638d372215
  md5: af71debe5f1819b065c0ba2b062ae81c
  depends:
  - python >=3.6
  license: BSD-3-Clause
  license_family: BSD
  purls:
  - pkg:pypi/vine?source=hash-mapping
  size: 14694
  timestamp: 1699264930336
- conda: https://conda.anaconda.org/conda-forge/noarch/voluptuous-0.15.2-pyhd8ed1ab_1.conda
  sha256: 00433a475e17af57a17f7ae71297e5ee407d927f125a4c1c8fef59e2f10f5102
  md5: 431b457267ff0efd4242f66b32f2fe99
  depends:
  - python >=3.9
  license: BSD-3-Clause
  license_family: BSD
  purls:
  - pkg:pypi/voluptuous?source=hash-mapping
  size: 33264
  timestamp: 1724427187025
- conda: https://conda.anaconda.org/conda-forge/linux-64/wayland-1.23.1-h3e06ad9_0.conda
  sha256: 0884b2023a32d2620192cf2e2fc6784b8d1e31cf9f137e49e00802d4daf7d1c1
  md5: 0a732427643ae5e0486a727927791da1
  depends:
  - __glibc >=2.17,<3.0.a0
  - libexpat >=2.6.2,<3.0a0
  - libffi >=3.4,<4.0a0
  - libgcc-ng >=13
  - libstdcxx-ng >=13
  license: MIT
  license_family: MIT
  purls: []
  size: 321561
  timestamp: 1724530461598
- conda: https://conda.anaconda.org/conda-forge/noarch/wcwidth-0.2.13-pyhd8ed1ab_0.conda
  sha256: b6cd2fee7e728e620ec736d8dfee29c6c9e2adbd4e695a31f1d8f834a83e57e3
  md5: 68f0738df502a14213624b288c60c9ad
  depends:
  - python >=3.8
  license: MIT
  license_family: MIT
  purls:
  - pkg:pypi/wcwidth?source=hash-mapping
  size: 32709
  timestamp: 1704731373922
- conda: https://conda.anaconda.org/conda-forge/noarch/webcolors-24.8.0-pyhd8ed1ab_0.conda
  sha256: ec71f97c332a7d328ae038990b8090cbfa772f82845b5d2233defd167b7cc5ac
  md5: eb48b812eb4fbb9ff238a6651fdbbcae
  depends:
  - python >=3.5
  license: BSD-3-Clause
  license_family: BSD
  purls:
  - pkg:pypi/webcolors?source=hash-mapping
  size: 18378
  timestamp: 1723294800217
- conda: https://conda.anaconda.org/conda-forge/noarch/webdav4-0.10.0-pyhd8ed1ab_0.conda
  sha256: 9b3f4311bc0c0b5a71c3c34743ba8820223231e87c77c2994567392bbc96d73c
  md5: 698be2f519f1369e5316be83792b36b7
  depends:
  - fsspec >=2021.7.0
  - httpx >=0.20.0,<1.0.0
  - python >=3.7
  - python-dateutil >=2.8.1
  license: MIT
  license_family: MIT
  purls:
  - pkg:pypi/webdav4?source=hash-mapping
  size: 36444
  timestamp: 1720922764707
- conda: https://conda.anaconda.org/conda-forge/noarch/webencodings-0.5.1-pyhd8ed1ab_2.conda
  sha256: 2adf9bd5482802837bc8814cbe28d7b2a4cbd2e2c52e381329eaa283b3ed1944
  md5: daf5160ff9cde3a468556965329085b9
  depends:
  - python >=2.6
  license: BSD-3-Clause
  license_family: BSD
  purls:
  - pkg:pypi/webencodings?source=hash-mapping
  size: 15600
  timestamp: 1694681458271
- conda: https://conda.anaconda.org/conda-forge/noarch/websocket-client-1.8.0-pyhd8ed1ab_0.conda
  sha256: 44a5e3b97feef24cd719f7851cca9af9799dc9c17d3e0298d5856baab2d682f5
  md5: f372c576b8774922da83cda2b12f9d29
  depends:
  - python >=3.8
  license: Apache-2.0
  license_family: APACHE
  purls:
  - pkg:pypi/websocket-client?source=hash-mapping
  size: 47066
  timestamp: 1713923494501
- conda: https://conda.anaconda.org/conda-forge/noarch/wheel-0.45.0-pyhd8ed1ab_0.conda
  sha256: 8a51067f8e1a2cb0b5e89672dbcc0369e344a92e869c38b2946584aa09ab7088
  md5: f9751d7c71df27b2d29f5cab3378982e
  depends:
  - python >=3.8
  license: MIT
  license_family: MIT
  purls:
  - pkg:pypi/wheel?source=hash-mapping
  size: 62755
  timestamp: 1731120002488
- conda: https://conda.anaconda.org/conda-forge/noarch/widgetsnbextension-4.0.13-pyhd8ed1ab_0.conda
  sha256: d155adc10f8c96f76d4468dbe37b33b4334dadf5cd4a95841aa009ca9bced5fa
  md5: 6372cd99502721bd7499f8d16b56268d
  depends:
  - python >=3.7
  license: BSD-3-Clause
  license_family: BSD
  purls:
  - pkg:pypi/widgetsnbextension?source=hash-mapping
  size: 898656
  timestamp: 1724331433259
- conda: https://conda.anaconda.org/conda-forge/linux-64/wrapt-1.16.0-py311h9ecbd09_1.conda
  sha256: 426ee582e676e15a85846743060710fc4dbe4dd562b21d80d751694ffa263e41
  md5: 810ae646bcc50a017380336d874e4014
  depends:
  - __glibc >=2.17,<3.0.a0
  - libgcc >=13
  - python >=3.11,<3.12.0a0
  - python_abi 3.11.* *_cp311
  license: BSD-2-Clause
  license_family: BSD
  purls:
  - pkg:pypi/wrapt?source=hash-mapping
  size: 63403
  timestamp: 1724958070675
- conda: https://conda.anaconda.org/conda-forge/osx-arm64/wrapt-1.16.0-py311h460d6c5_1.conda
  sha256: 5667c48efd5e19e2754660293f00899dfd92b9228e19e7140cc46efcd0af8784
  md5: ff3535f6abd3ec8e0589ead32a8c86fc
  depends:
  - __osx >=11.0
  - python >=3.11,<3.12.0a0
  - python >=3.11,<3.12.0a0 *_cpython
  - python_abi 3.11.* *_cp311
  license: BSD-2-Clause
  license_family: BSD
  purls:
  - pkg:pypi/wrapt?source=hash-mapping
  size: 60435
  timestamp: 1724958101626
- conda: https://conda.anaconda.org/conda-forge/linux-64/xcb-util-0.4.1-hb711507_2.conda
  sha256: 416aa55d946ce4ab173ab338796564893a2f820e80e04e098ff00c25fb981263
  md5: 8637c3e5821654d0edf97e2b0404b443
  depends:
  - libgcc-ng >=12
  - libxcb >=1.16,<2.0.0a0
  license: MIT
  license_family: MIT
  purls: []
  size: 19965
  timestamp: 1718843348208
- conda: https://conda.anaconda.org/conda-forge/linux-64/xcb-util-cursor-0.1.5-hb9d3cd8_0.conda
  sha256: c7b35db96f6e32a9e5346f97adc968ef2f33948e3d7084295baebc0e33abdd5b
  md5: eb44b3b6deb1cab08d72cb61686fe64c
  depends:
  - __glibc >=2.17,<3.0.a0
  - libgcc >=13
  - libxcb >=1.13
  - libxcb >=1.16,<2.0.0a0
  - xcb-util-image >=0.4.0,<0.5.0a0
  - xcb-util-renderutil >=0.3.10,<0.4.0a0
  license: MIT
  license_family: MIT
  purls: []
  size: 20296
  timestamp: 1726125844850
- conda: https://conda.anaconda.org/conda-forge/linux-64/xcb-util-image-0.4.0-hb711507_2.conda
  sha256: 94b12ff8b30260d9de4fd7a28cca12e028e572cbc504fd42aa2646ec4a5bded7
  md5: a0901183f08b6c7107aab109733a3c91
  depends:
  - libgcc-ng >=12
  - libxcb >=1.16,<2.0.0a0
  - xcb-util >=0.4.1,<0.5.0a0
  license: MIT
  license_family: MIT
  purls: []
  size: 24551
  timestamp: 1718880534789
- conda: https://conda.anaconda.org/conda-forge/linux-64/xcb-util-keysyms-0.4.1-hb711507_0.conda
  sha256: 546e3ee01e95a4c884b6401284bb22da449a2f4daf508d038fdfa0712fe4cc69
  md5: ad748ccca349aec3e91743e08b5e2b50
  depends:
  - libgcc-ng >=12
  - libxcb >=1.16,<2.0.0a0
  license: MIT
  license_family: MIT
  purls: []
  size: 14314
  timestamp: 1718846569232
- conda: https://conda.anaconda.org/conda-forge/linux-64/xcb-util-renderutil-0.3.10-hb711507_0.conda
  sha256: 2d401dadc43855971ce008344a4b5bd804aca9487d8ebd83328592217daca3df
  md5: 0e0cbe0564d03a99afd5fd7b362feecd
  depends:
  - libgcc-ng >=12
  - libxcb >=1.16,<2.0.0a0
  license: MIT
  license_family: MIT
  purls: []
  size: 16978
  timestamp: 1718848865819
- conda: https://conda.anaconda.org/conda-forge/linux-64/xcb-util-wm-0.4.2-hb711507_0.conda
  sha256: 31d44f297ad87a1e6510895740325a635dd204556aa7e079194a0034cdd7e66a
  md5: 608e0ef8256b81d04456e8d211eee3e8
  depends:
  - libgcc-ng >=12
  - libxcb >=1.16,<2.0.0a0
  license: MIT
  license_family: MIT
  purls: []
  size: 51689
  timestamp: 1718844051451
- conda: https://conda.anaconda.org/conda-forge/linux-64/xkeyboard-config-2.43-hb9d3cd8_0.conda
  sha256: 0d89b5873515a1f05d311f37ea4e087bbccc0418afa38f2f6189e97280db3179
  md5: f725c7425d6d7c15e31f3b99a88ea02f
  depends:
  - __glibc >=2.17,<3.0.a0
  - libgcc >=13
  - xorg-libx11 >=1.8.10,<2.0a0
  license: MIT
  license_family: MIT
  purls: []
  size: 389475
  timestamp: 1727840188958
- conda: https://conda.anaconda.org/conda-forge/linux-64/xorg-libice-1.1.1-hb9d3cd8_1.conda
  sha256: ec276da68d1c4a3d34a63195b35ca5b248d4aff0812464dcd843d74649b5cec4
  md5: 19608a9656912805b2b9a2f6bd257b04
  depends:
  - __glibc >=2.17,<3.0.a0
  - libgcc >=13
  license: MIT
  license_family: MIT
  purls: []
  size: 58159
  timestamp: 1727531850109
- conda: https://conda.anaconda.org/conda-forge/linux-64/xorg-libsm-1.2.4-he73a12e_1.conda
  sha256: 70e903370977d44c9120a5641ab563887bd48446e9ef6fc2a3f5f60531c2cd6c
  md5: 05a8ea5f446de33006171a7afe6ae857
  depends:
  - __glibc >=2.17,<3.0.a0
  - libgcc >=13
  - libuuid >=2.38.1,<3.0a0
  - xorg-libice >=1.1.1,<2.0a0
  license: MIT
  license_family: MIT
  purls: []
  size: 27516
  timestamp: 1727634669421
- conda: https://conda.anaconda.org/conda-forge/linux-64/xorg-libx11-1.8.10-h4f16b4b_0.conda
  sha256: c4650634607864630fb03696474a0535f6fce5fda7d81a6462346e071b53dfa7
  md5: 0b666058a179b744a622d0a4a0c56353
  depends:
  - __glibc >=2.17,<3.0.a0
  - libgcc >=13
  - libxcb >=1.17.0,<2.0a0
  - xorg-xorgproto
  license: MIT
  license_family: MIT
  purls: []
  size: 838308
  timestamp: 1727356837875
- conda: https://conda.anaconda.org/conda-forge/linux-64/xorg-libxau-1.0.11-hb9d3cd8_1.conda
  sha256: 532a046fee0b3a402db867b6ec55c84ba4cdedb91d817147c8feeae9766be3d6
  md5: 77cbc488235ebbaab2b6e912d3934bae
  depends:
  - __glibc >=2.17,<3.0.a0
  - libgcc >=13
  license: MIT
  license_family: MIT
  purls: []
  size: 14679
  timestamp: 1727034741045
- conda: https://conda.anaconda.org/conda-forge/osx-arm64/xorg-libxau-1.0.11-hd74edd7_1.conda
  sha256: 7113618021cf6c80831a429b2ebb9d639f3c43cf7fe2257d235dc6ae0ab43289
  md5: 7e0125f8fb619620a0011dc9297e2493
  depends:
  - __osx >=11.0
  license: MIT
  license_family: MIT
  purls: []
  size: 13515
  timestamp: 1727034783560
- conda: https://conda.anaconda.org/conda-forge/linux-64/xorg-libxcomposite-0.4.6-hb9d3cd8_2.conda
  sha256: 753f73e990c33366a91fd42cc17a3d19bb9444b9ca5ff983605fa9e953baf57f
  md5: d3c295b50f092ab525ffe3c2aa4b7413
  depends:
  - __glibc >=2.17,<3.0.a0
  - libgcc >=13
  - xorg-libx11 >=1.8.10,<2.0a0
  - xorg-libxfixes >=6.0.1,<7.0a0
  license: MIT
  license_family: MIT
  purls: []
  size: 13603
  timestamp: 1727884600744
- conda: https://conda.anaconda.org/conda-forge/linux-64/xorg-libxcursor-1.2.3-hb9d3cd8_0.conda
  sha256: 832f538ade441b1eee863c8c91af9e69b356cd3e9e1350fff4fe36cc573fc91a
  md5: 2ccd714aa2242315acaf0a67faea780b
  depends:
  - __glibc >=2.17,<3.0.a0
  - libgcc >=13
  - xorg-libx11 >=1.8.10,<2.0a0
  - xorg-libxfixes >=6.0.1,<7.0a0
  - xorg-libxrender >=0.9.11,<0.10.0a0
  license: MIT
  license_family: MIT
  purls: []
  size: 32533
  timestamp: 1730908305254
- conda: https://conda.anaconda.org/conda-forge/linux-64/xorg-libxdamage-1.1.6-hb9d3cd8_0.conda
  sha256: 43b9772fd6582bf401846642c4635c47a9b0e36ca08116b3ec3df36ab96e0ec0
  md5: b5fcc7172d22516e1f965490e65e33a4
  depends:
  - __glibc >=2.17,<3.0.a0
  - libgcc >=13
  - xorg-libx11 >=1.8.10,<2.0a0
  - xorg-libxext >=1.3.6,<2.0a0
  - xorg-libxfixes >=6.0.1,<7.0a0
  license: MIT
  license_family: MIT
  purls: []
  size: 13217
  timestamp: 1727891438799
- conda: https://conda.anaconda.org/conda-forge/linux-64/xorg-libxdmcp-1.1.5-hb9d3cd8_0.conda
  sha256: 6b250f3e59db07c2514057944a3ea2044d6a8cdde8a47b6497c254520fade1ee
  md5: 8035c64cb77ed555e3f150b7b3972480
  depends:
  - __glibc >=2.17,<3.0.a0
  - libgcc >=13
  license: MIT
  license_family: MIT
  purls: []
  size: 19901
  timestamp: 1727794976192
- conda: https://conda.anaconda.org/conda-forge/osx-arm64/xorg-libxdmcp-1.1.5-hd74edd7_0.conda
  sha256: 9939a166d780700d81023546759102b33fdc2c5f11ef09f5f66c77210fd334c8
  md5: 77c447f48cab5d3a15ac224edb86a968
  depends:
  - __osx >=11.0
  license: MIT
  license_family: MIT
  purls: []
  size: 18487
  timestamp: 1727795205022
- conda: https://conda.anaconda.org/conda-forge/linux-64/xorg-libxext-1.3.6-hb9d3cd8_0.conda
  sha256: da5dc921c017c05f38a38bd75245017463104457b63a1ce633ed41f214159c14
  md5: febbab7d15033c913d53c7a2c102309d
  depends:
  - __glibc >=2.17,<3.0.a0
  - libgcc >=13
  - xorg-libx11 >=1.8.10,<2.0a0
  license: MIT
  license_family: MIT
  purls: []
  size: 50060
  timestamp: 1727752228921
- conda: https://conda.anaconda.org/conda-forge/linux-64/xorg-libxfixes-6.0.1-hb9d3cd8_0.conda
  sha256: 2fef37e660985794617716eb915865ce157004a4d567ed35ec16514960ae9271
  md5: 4bdb303603e9821baf5fe5fdff1dc8f8
  depends:
  - __glibc >=2.17,<3.0.a0
  - libgcc >=13
  - xorg-libx11 >=1.8.10,<2.0a0
  license: MIT
  license_family: MIT
  purls: []
  size: 19575
  timestamp: 1727794961233
- conda: https://conda.anaconda.org/conda-forge/linux-64/xorg-libxi-1.8.2-hb9d3cd8_0.conda
  sha256: 1a724b47d98d7880f26da40e45f01728e7638e6ec69f35a3e11f92acd05f9e7a
  md5: 17dcc85db3c7886650b8908b183d6876
  depends:
  - __glibc >=2.17,<3.0.a0
  - libgcc >=13
  - xorg-libx11 >=1.8.10,<2.0a0
  - xorg-libxext >=1.3.6,<2.0a0
  - xorg-libxfixes >=6.0.1,<7.0a0
  license: MIT
  license_family: MIT
  purls: []
  size: 47179
  timestamp: 1727799254088
- conda: https://conda.anaconda.org/conda-forge/linux-64/xorg-libxrandr-1.5.4-hb9d3cd8_0.conda
  sha256: ac0f037e0791a620a69980914a77cb6bb40308e26db11698029d6708f5aa8e0d
  md5: 2de7f99d6581a4a7adbff607b5c278ca
  depends:
  - __glibc >=2.17,<3.0.a0
  - libgcc >=13
  - xorg-libx11 >=1.8.10,<2.0a0
  - xorg-libxext >=1.3.6,<2.0a0
  - xorg-libxrender >=0.9.11,<0.10.0a0
  license: MIT
  license_family: MIT
  purls: []
  size: 29599
  timestamp: 1727794874300
- conda: https://conda.anaconda.org/conda-forge/linux-64/xorg-libxrender-0.9.11-hb9d3cd8_1.conda
  sha256: f1217e902c0b1d8bc5d3ce65e483ebf38b049c823c9117b7198cfb16bd2b9143
  md5: a7a49a8b85122b49214798321e2e96b4
  depends:
  - __glibc >=2.17,<3.0.a0
  - libgcc >=13
  - xorg-libx11 >=1.8.10,<2.0a0
  - xorg-xorgproto
  license: MIT
  license_family: MIT
  purls: []
  size: 37780
  timestamp: 1727529943015
- conda: https://conda.anaconda.org/conda-forge/linux-64/xorg-libxtst-1.2.5-hb9d3cd8_3.conda
  sha256: 752fdaac5d58ed863bbf685bb6f98092fe1a488ea8ebb7ed7b606ccfce08637a
  md5: 7bbe9a0cc0df0ac5f5a8ad6d6a11af2f
  depends:
  - __glibc >=2.17,<3.0.a0
  - libgcc >=13
  - xorg-libx11 >=1.8.10,<2.0a0
  - xorg-libxext >=1.3.6,<2.0a0
  - xorg-libxi >=1.7.10,<2.0a0
  license: MIT
  license_family: MIT
  purls: []
  size: 32808
  timestamp: 1727964811275
- conda: https://conda.anaconda.org/conda-forge/linux-64/xorg-libxxf86vm-1.1.5-hb9d3cd8_4.conda
  sha256: 0b8f062a5b4a2c3833267285b7d41b3542f54d2c935c86ca98504c3e5296354c
  md5: 7da9007c0582712c4bad4131f89c8372
  depends:
  - __glibc >=2.17,<3.0.a0
  - libgcc >=13
  - xorg-libx11 >=1.8.10,<2.0a0
  - xorg-libxext >=1.3.6,<2.0a0
  license: MIT
  license_family: MIT
  purls: []
  size: 18072
  timestamp: 1728920051869
- conda: https://conda.anaconda.org/conda-forge/linux-64/xorg-xorgproto-2024.1-hb9d3cd8_1.conda
  sha256: 1316680be6edddee0156b86ec1102fc8286f51c1a5440366ed1db596a2dc3731
  md5: 7c21106b851ec72c037b162c216d8f05
  depends:
  - __glibc >=2.17,<3.0.a0
  - libgcc >=13
  license: MIT
  license_family: MIT
  purls: []
  size: 565425
  timestamp: 1726846388217
- conda: https://conda.anaconda.org/conda-forge/linux-64/xz-5.2.6-h166bdaf_0.tar.bz2
  sha256: 03a6d28ded42af8a347345f82f3eebdd6807a08526d47899a42d62d319609162
  md5: 2161070d867d1b1204ea749c8eec4ef0
  depends:
  - libgcc-ng >=12
  license: LGPL-2.1 and GPL-2.0
  purls: []
  size: 418368
  timestamp: 1660346797927
- conda: https://conda.anaconda.org/conda-forge/osx-arm64/xz-5.2.6-h57fd34a_0.tar.bz2
  sha256: 59d78af0c3e071021cfe82dc40134c19dab8cdf804324b62940f5c8cd71803ec
  md5: 39c6b54e94014701dd157f4f576ed211
  license: LGPL-2.1 and GPL-2.0
  purls: []
  size: 235693
  timestamp: 1660346961024
- conda: https://conda.anaconda.org/conda-forge/linux-64/yaml-0.2.5-h7f98852_2.tar.bz2
  sha256: a4e34c710eeb26945bdbdaba82d3d74f60a78f54a874ec10d373811a5d217535
  md5: 4cb3ad778ec2d5a7acbdf254eb1c42ae
  depends:
  - libgcc-ng >=9.4.0
  license: MIT
  license_family: MIT
  purls: []
  size: 89141
  timestamp: 1641346969816
- conda: https://conda.anaconda.org/conda-forge/osx-arm64/yaml-0.2.5-h3422bc3_2.tar.bz2
  sha256: 93181a04ba8cfecfdfb162fc958436d868cc37db504c58078eab4c1a3e57fbb7
  md5: 4bb3f014845110883a3c5ee811fd84b4
  license: MIT
  license_family: MIT
  purls: []
  size: 88016
  timestamp: 1641347076660
- conda: https://conda.anaconda.org/conda-forge/linux-64/yarl-1.16.0-py311h9ecbd09_0.conda
  sha256: 949fee5b985113293c10a925ff9290deb5552d185f99bb17f9b0da51c9941f77
  md5: d9c23163e7ac5f8926372c7d792a996f
  depends:
  - __glibc >=2.17,<3.0.a0
  - idna >=2.0
  - libgcc >=13
  - multidict >=4.0
  - propcache >=0.2.0
  - python >=3.11,<3.12.0a0
  - python_abi 3.11.* *_cp311
  license: Apache-2.0
  license_family: Apache
  purls:
  - pkg:pypi/yarl?source=hash-mapping
  size: 150436
  timestamp: 1729798497731
- conda: https://conda.anaconda.org/conda-forge/osx-arm64/yarl-1.16.0-py311hae2e1ce_0.conda
  sha256: de25041378a43fb0f178b3faf2cb5059c5dae8fddce0aa44777bb92d6618f044
  md5: 7857fc6365ac18c8d1f15a0dc24f598c
  depends:
  - __osx >=11.0
  - idna >=2.0
  - multidict >=4.0
  - propcache >=0.2.0
  - python >=3.11,<3.12.0a0
  - python >=3.11,<3.12.0a0 *_cpython
  - python_abi 3.11.* *_cp311
  license: Apache-2.0
  license_family: Apache
  purls:
  - pkg:pypi/yarl?source=hash-mapping
  size: 139424
  timestamp: 1729798679046
- conda: https://conda.anaconda.org/conda-forge/noarch/zc.lockfile-3.0.post1-pyhd8ed1ab_0.conda
  sha256: 0f6bedc9bd46f31ca888fd63149b3bc19e9616c8d808a72e8648dd6658e87500
  md5: c5de65315ad9643b7fb67e985fbb54a9
  depends:
  - python >=2
  - setuptools
  license: ZPL-2.1
  license_family: Other
  purls:
  - pkg:pypi/zc-lockfile?source=hash-mapping
  size: 13471
  timestamp: 1678092456022
- conda: https://conda.anaconda.org/conda-forge/linux-64/zeromq-4.3.5-h3b0a872_6.conda
  sha256: e67288b1c98a31ee58a5c07bdd873dbe08e75f752e1ad605d5e8c0697339903e
  md5: 113506c8d2d558e733f5c38f6bf08c50
  depends:
  - __glibc >=2.17,<3.0.a0
  - krb5 >=1.21.3,<1.22.0a0
  - libgcc >=13
  - libsodium >=1.0.20,<1.0.21.0a0
  - libstdcxx >=13
  license: MPL-2.0
  license_family: MOZILLA
  purls: []
  size: 335528
  timestamp: 1728364029042
- conda: https://conda.anaconda.org/conda-forge/osx-arm64/zeromq-4.3.5-h9f5b81c_6.conda
  sha256: 5c5061c976141eccbbb2aec21483ddd10fd1df4fd9bcf638e3fd57b2bd85721f
  md5: 84121ef1717cdfbecedeae70142706cc
  depends:
  - __osx >=11.0
  - krb5 >=1.21.3,<1.22.0a0
  - libcxx >=17
  - libsodium >=1.0.20,<1.0.21.0a0
  license: MPL-2.0
  license_family: MOZILLA
  purls: []
  size: 280870
  timestamp: 1728363954972
- conda: https://conda.anaconda.org/conda-forge/noarch/zipp-3.20.2-pyhd8ed1ab_0.conda
  sha256: 1e84fcfa41e0afdd87ff41e6fbb719c96a0e098c1f79be342293ab0bd8dea322
  md5: 4daaed111c05672ae669f7036ee5bba3
  depends:
  - python >=3.8
  license: MIT
  license_family: MIT
  purls:
  - pkg:pypi/zipp?source=hash-mapping
  size: 21409
  timestamp: 1726248679175
- conda: https://conda.anaconda.org/conda-forge/linux-64/zlib-1.3.1-hb9d3cd8_2.conda
  sha256: 5d7c0e5f0005f74112a34a7425179f4eb6e73c92f5d109e6af4ddeca407c92ab
  md5: c9f075ab2f33b3bbee9e62d4ad0a6cd8
  depends:
  - __glibc >=2.17,<3.0.a0
  - libgcc >=13
  - libzlib 1.3.1 hb9d3cd8_2
  license: Zlib
  license_family: Other
  purls: []
  size: 92286
  timestamp: 1727963153079
- conda: https://conda.anaconda.org/conda-forge/osx-arm64/zlib-1.3.1-h8359307_2.conda
  sha256: 58f8860756680a4831c1bf4f294e2354d187f2e999791d53b1941834c4b37430
  md5: e3170d898ca6cb48f1bb567afb92f775
  depends:
  - __osx >=11.0
  - libzlib 1.3.1 h8359307_2
  license: Zlib
  license_family: Other
  purls: []
  size: 77606
  timestamp: 1727963209370
- conda: https://conda.anaconda.org/conda-forge/linux-64/zstandard-0.23.0-py311hbc35293_1.conda
  sha256: a5cf0eef1ffce0d710eb3dffcb07d9d5922d4f7a141abc96f6476b98600f718f
  md5: aec590674ba365e50ae83aa2d6e1efae
  depends:
  - __glibc >=2.17,<3.0.a0
  - cffi >=1.11
  - libgcc >=13
  - python >=3.11,<3.12.0a0
  - python_abi 3.11.* *_cp311
  - zstd >=1.5.6,<1.5.7.0a0
  - zstd >=1.5.6,<1.6.0a0
  license: BSD-3-Clause
  license_family: BSD
  purls:
  - pkg:pypi/zstandard?source=hash-mapping
  size: 417923
  timestamp: 1725305669690
- conda: https://conda.anaconda.org/conda-forge/osx-arm64/zstandard-0.23.0-py311ha60cc69_1.conda
  sha256: d2f2f1a408e2353fc61d2bf064313270be2260ee212fe827dcf3cfd3754f1354
  md5: 29d320d6450b2948740a9be3761b2e9d
  depends:
  - __osx >=11.0
  - cffi >=1.11
  - python >=3.11,<3.12.0a0
  - python >=3.11,<3.12.0a0 *_cpython
  - python_abi 3.11.* *_cp311
  - zstd >=1.5.6,<1.5.7.0a0
  - zstd >=1.5.6,<1.6.0a0
  license: BSD-3-Clause
  license_family: BSD
  purls:
  - pkg:pypi/zstandard?source=hash-mapping
  size: 332271
  timestamp: 1725305847224
- conda: https://conda.anaconda.org/conda-forge/linux-64/zstd-1.5.6-ha6fb4c9_0.conda
  sha256: c558b9cc01d9c1444031bd1ce4b9cff86f9085765f17627a6cd85fc623c8a02b
  md5: 4d056880988120e29d75bfff282e0f45
  depends:
  - libgcc-ng >=12
  - libstdcxx-ng >=12
  - libzlib >=1.2.13,<2.0.0a0
  license: BSD-3-Clause
  license_family: BSD
  purls: []
  size: 554846
  timestamp: 1714722996770
- conda: https://conda.anaconda.org/conda-forge/osx-arm64/zstd-1.5.6-hb46c0d2_0.conda
  sha256: 2d4fd1ff7ee79cd954ca8e81abf11d9d49954dd1fef80f27289e2402ae9c2e09
  md5: d96942c06c3e84bfcc5efb038724a7fd
  depends:
  - __osx >=11.0
  - libzlib >=1.2.13,<2.0.0a0
  license: BSD-3-Clause
  license_family: BSD
  purls: []
  size: 405089
  timestamp: 1714723101397<|MERGE_RESOLUTION|>--- conflicted
+++ resolved
@@ -6961,39 +6961,9 @@
   - pkg:pypi/pathspec?source=hash-mapping
   size: 41173
   timestamp: 1702250135032
-<<<<<<< HEAD
-- kind: conda
-  name: patsy
-  version: 1.0.1
-  build: pyhff2d567_0
-  subdir: noarch
-  noarch: python
-  url: https://conda.anaconda.org/conda-forge/noarch/patsy-1.0.1-pyhff2d567_0.conda
-  sha256: f1ec4bb1e70f18518f70df64728b162d0d5ef3c0ed68296d913c27f5bab7a84b
-  md5: a97b9c7586cedcf4a0a158ef3479975c
-  depends:
-  - numpy >=1.4.0
-  - python >=3.9
-  license: BSD-2-Clause AND PSF-2.0
-  license_family: BSD
-  purls:
-  - pkg:pypi/patsy?source=hash-mapping
-  size: 186599
-  timestamp: 1731432296481
-- kind: conda
-  name: pcre2
-  version: '10.44'
-  build: h297a79d_2
-  build_number: 2
-  subdir: osx-arm64
-  url: https://conda.anaconda.org/conda-forge/osx-arm64/pcre2-10.44-h297a79d_2.conda
-  sha256: 83153c7d8fd99cab33c92ce820aa7bfed0f1c94fc57010cf227b6e3c50cb7796
-  md5: 147c83e5e44780c7492998acbacddf52
-=======
 - conda: https://conda.anaconda.org/conda-forge/noarch/patsy-1.0.1-pyhff2d567_0.conda
   sha256: f1ec4bb1e70f18518f70df64728b162d0d5ef3c0ed68296d913c27f5bab7a84b
   md5: a97b9c7586cedcf4a0a158ef3479975c
->>>>>>> a084002d
   depends:
   - numpy >=1.4.0
   - python >=3.9
@@ -8351,17 +8321,7 @@
   - pytest-cov>=2.12 ; extra == 'test'
   - coverage>=5 ; extra == 'test'
   requires_python: '>=3.10'
-<<<<<<< HEAD
-- kind: conda
-  name: scipy
-  version: 1.14.1
-  build: py311he9a78e4_1
-  build_number: 1
-  subdir: linux-64
-  url: https://conda.anaconda.org/conda-forge/linux-64/scipy-1.14.1-py311he9a78e4_1.conda
-=======
 - conda: https://conda.anaconda.org/conda-forge/linux-64/scipy-1.14.1-py311he9a78e4_1.conda
->>>>>>> a084002d
   sha256: 59482b974c36c375fdfd0bc3e5a3003ea2d2ae72b64b8f3deaeef5a851dbc91d
   md5: 49ba89bf4d8a995efb99517d1c7aeb1e
   depends:
@@ -8384,17 +8344,7 @@
   - pkg:pypi/scipy?source=hash-mapping
   size: 17592106
   timestamp: 1729481734425
-<<<<<<< HEAD
-- kind: conda
-  name: scipy
-  version: 1.14.1
-  build: py311hf1db568_1
-  build_number: 1
-  subdir: osx-arm64
-  url: https://conda.anaconda.org/conda-forge/osx-arm64/scipy-1.14.1-py311hf1db568_1.conda
-=======
 - conda: https://conda.anaconda.org/conda-forge/osx-arm64/scipy-1.14.1-py311hf1db568_1.conda
->>>>>>> a084002d
   sha256: 082a72e5f197aefb59e9f40176df835407e5f71ec832541ba14d4326d3686552
   md5: 1163490da89fd85d00d29b4d4be7cf0c
   depends:
@@ -8417,17 +8367,7 @@
   - pkg:pypi/scipy?source=hash-mapping
   size: 15242433
   timestamp: 1729481958579
-<<<<<<< HEAD
-- kind: conda
-  name: scmrepo
-  version: 3.3.8
-  build: pyhd8ed1ab_0
-  subdir: noarch
-  noarch: python
-  url: https://conda.anaconda.org/conda-forge/noarch/scmrepo-3.3.8-pyhd8ed1ab_0.conda
-=======
 - conda: https://conda.anaconda.org/conda-forge/noarch/scmrepo-3.3.8-pyhd8ed1ab_0.conda
->>>>>>> a084002d
   sha256: bc7a01eb5273587960efc99a683df2d10512f2d1c7e1ea2c5b49e6959a2cad3d
   md5: ae20e0742b1e004b1c31d561da8c70e5
   depends:
@@ -8448,15 +8388,8 @@
   - pkg:pypi/scmrepo?source=hash-mapping
   size: 59547
   timestamp: 1727590689184
-<<<<<<< HEAD
-- kind: conda
-  name: seaborn
-  version: 0.13.2
-  build: hd8ed1ab_2
-  build_number: 2
-  subdir: noarch
+- conda: https://conda.anaconda.org/conda-forge/noarch/seaborn-0.13.2-hd8ed1ab_2.conda
   noarch: python
-  url: https://conda.anaconda.org/conda-forge/noarch/seaborn-0.13.2-hd8ed1ab_2.conda
   sha256: 79943fbbf1fafbf969257989a7d88638c0c3e7b89a81a75c9347c28768dd6141
   md5: a79d8797f62715255308d92d3a91ef2e
   depends:
@@ -8467,14 +8400,7 @@
   purls: []
   size: 6996
   timestamp: 1714494772218
-- kind: conda
-  name: seaborn-base
-  version: 0.13.2
-  build: pyhd8ed1ab_2
-  build_number: 2
-  subdir: noarch
-  noarch: python
-  url: https://conda.anaconda.org/conda-forge/noarch/seaborn-base-0.13.2-pyhd8ed1ab_2.conda
+- conda: https://conda.anaconda.org/conda-forge/noarch/seaborn-base-0.13.2-pyhd8ed1ab_2.conda
   sha256: 5de8b9e88a0f2daf58b07e3f144da26f894e9a20071304fa37329664eb2a29a7
   md5: b713b116feaf98acdba93ad4d7f90ca1
   depends:
@@ -8491,42 +8417,6 @@
   - pkg:pypi/seaborn?source=hash-mapping
   size: 234550
   timestamp: 1714494767378
-- kind: conda
-  name: semver
-  version: 3.0.2
-  build: pyhd8ed1ab_0
-  subdir: noarch
-=======
-- conda: https://conda.anaconda.org/conda-forge/noarch/seaborn-0.13.2-hd8ed1ab_2.conda
->>>>>>> a084002d
-  noarch: python
-  sha256: 79943fbbf1fafbf969257989a7d88638c0c3e7b89a81a75c9347c28768dd6141
-  md5: a79d8797f62715255308d92d3a91ef2e
-  depends:
-  - seaborn-base 0.13.2 pyhd8ed1ab_2
-  - statsmodels >=0.12
-  license: BSD-3-Clause
-  license_family: BSD
-  purls: []
-  size: 6996
-  timestamp: 1714494772218
-- conda: https://conda.anaconda.org/conda-forge/noarch/seaborn-base-0.13.2-pyhd8ed1ab_2.conda
-  sha256: 5de8b9e88a0f2daf58b07e3f144da26f894e9a20071304fa37329664eb2a29a7
-  md5: b713b116feaf98acdba93ad4d7f90ca1
-  depends:
-  - matplotlib-base >=3.4,!=3.6.1
-  - numpy >=1.20,!=1.24.0
-  - pandas >=1.2
-  - python >=3.8
-  - scipy >=1.7
-  constrains:
-  - seaborn =0.13.2=*_2
-  license: BSD-3-Clause
-  license_family: BSD
-  purls:
-  - pkg:pypi/seaborn?source=hash-mapping
-  size: 234550
-  timestamp: 1714494767378
 - conda: https://conda.anaconda.org/conda-forge/noarch/semver-3.0.2-pyhd8ed1ab_0.conda
   sha256: 1cd164b2e80ea011b9272a66cc356773086885c447d6f62fed5f30f99bda3cb3
   md5: 5efb3fccda53974aed800b6d575f72ed
@@ -8701,56 +8591,24 @@
   - pkg:pypi/stack-data?source=hash-mapping
   size: 26205
   timestamp: 1669632203115
-<<<<<<< HEAD
-- kind: conda
-  name: statsmodels
-  version: 0.14.4
-  build: py311h0f07fe1_0
-  subdir: osx-arm64
-  url: https://conda.anaconda.org/conda-forge/osx-arm64/statsmodels-0.14.4-py311h0f07fe1_0.conda
-  sha256: d5b2eb917d36d78b9cd40a52d6237a7f0f69fee816bab38a822048bfa9420364
-  md5: 3cfb17c13747050ab5bc606548530420
-  depends:
-  - __osx >=11.0
-=======
 - conda: https://conda.anaconda.org/conda-forge/linux-64/statsmodels-0.14.4-py311h9f3472d_0.conda
   sha256: b5925165bdd694f2d22f4d367c31faeb5a43861b0e3fce575e459038a5f42f62
   md5: 81e81b5b7a744fcb279e98aa6d2e6683
   depends:
   - __glibc >=2.17,<3.0.a0
   - libgcc >=13
->>>>>>> a084002d
   - numpy <3,>=1.22.3
   - numpy >=1.19,<3
   - packaging >=21.3
   - pandas !=2.1.0,>=1.4
   - patsy >=0.5.6
   - python >=3.11,<3.12.0a0
-<<<<<<< HEAD
-  - python >=3.11,<3.12.0a0 *_cpython
-=======
->>>>>>> a084002d
   - python_abi 3.11.* *_cp311
   - scipy !=1.9.2,>=1.8
   license: BSD-3-Clause
   license_family: BSD
   purls:
   - pkg:pypi/statsmodels?source=hash-mapping
-<<<<<<< HEAD
-  size: 11976331
-  timestamp: 1727987205204
-- kind: conda
-  name: statsmodels
-  version: 0.14.4
-  build: py311h9f3472d_0
-  subdir: linux-64
-  url: https://conda.anaconda.org/conda-forge/linux-64/statsmodels-0.14.4-py311h9f3472d_0.conda
-  sha256: b5925165bdd694f2d22f4d367c31faeb5a43861b0e3fce575e459038a5f42f62
-  md5: 81e81b5b7a744fcb279e98aa6d2e6683
-  depends:
-  - __glibc >=2.17,<3.0.a0
-  - libgcc >=13
-=======
   size: 12291537
   timestamp: 1727987151832
 - conda: https://conda.anaconda.org/conda-forge/osx-arm64/statsmodels-0.14.4-py311h0f07fe1_0.conda
@@ -8758,39 +8616,22 @@
   md5: 3cfb17c13747050ab5bc606548530420
   depends:
   - __osx >=11.0
->>>>>>> a084002d
   - numpy <3,>=1.22.3
   - numpy >=1.19,<3
   - packaging >=21.3
   - pandas !=2.1.0,>=1.4
   - patsy >=0.5.6
   - python >=3.11,<3.12.0a0
-<<<<<<< HEAD
-=======
   - python >=3.11,<3.12.0a0 *_cpython
->>>>>>> a084002d
   - python_abi 3.11.* *_cp311
   - scipy !=1.9.2,>=1.8
   license: BSD-3-Clause
   license_family: BSD
   purls:
   - pkg:pypi/statsmodels?source=hash-mapping
-<<<<<<< HEAD
-  size: 12291537
-  timestamp: 1727987151832
-- kind: conda
-  name: tabulate
-  version: 0.9.0
-  build: pyhd8ed1ab_1
-  build_number: 1
-  subdir: noarch
-  noarch: python
-  url: https://conda.anaconda.org/conda-forge/noarch/tabulate-0.9.0-pyhd8ed1ab_1.tar.bz2
-=======
   size: 11976331
   timestamp: 1727987205204
 - conda: https://conda.anaconda.org/conda-forge/noarch/tabulate-0.9.0-pyhd8ed1ab_1.tar.bz2
->>>>>>> a084002d
   sha256: f6e4a0dd24ba060a4af69ca79d32361a6678e61d78c73eb5e357909b025b4620
   md5: 4759805cce2d914c38472f70bf4d8bcb
   depends:
